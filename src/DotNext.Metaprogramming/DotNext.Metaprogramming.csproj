--- conflicted
+++ resolved
@@ -5,11 +5,7 @@
     <RootNamespace>DotNext</RootNamespace>
     <LangVersion>latest</LangVersion>
     <Nullable>enable</Nullable>
-<<<<<<< HEAD
-    <Version>2.12.2</Version>
-=======
     <Version>3.0.0</Version>
->>>>>>> 8c43a6dc
     <Authors>Roman Sakno</Authors>
     <Product>.NEXT Family of Libraries</Product>
     <Description>A library for metaprogramming and dynamic code generation</Description>
