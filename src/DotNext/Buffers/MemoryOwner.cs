using System.Buffers;
using System.ComponentModel;
using System.Diagnostics;
using System.Runtime.CompilerServices;
using System.Runtime.InteropServices;

namespace DotNext.Buffers;

/// <summary>
/// Represents unified representation of the memory rented using various
/// types of memory pools.
/// </summary>
/// <typeparam name="T">The type of the items in the memory pool.</typeparam>
[StructLayout(LayoutKind.Auto)]
public struct MemoryOwner<T> : IMemoryOwner<T>, ISupplier<Memory<T>>, ISupplier<ReadOnlyMemory<T>>
{
    // Of type ArrayPool<T> or IMemoryOwner<T>.
    // If support of another type is needed then reconsider implementation
    // of Memory, this[nint index] and Expand members
    private readonly object? owner;
    private readonly T[]? array;  // not null only if owner is ArrayPool or null
    private int length;

    private MemoryOwner(IMemoryOwner<T> owner, int? length)
    {
        Debug.Assert(length.GetValueOrDefault() >= 0);

        this.owner = (this.length = length ?? owner.Memory.Length) > 0 ? owner : null;
        array = null;
    }

    internal MemoryOwner(ArrayPool<T>? pool, T[] array, int length)
    {
        Debug.Assert(length > 0);
        Debug.Assert(array.Length >= length);

        this.array = array;
        owner = pool;
        this.length = length;
    }

    internal MemoryOwner(ArrayPool<T> pool, int length, bool exactSize)
    {
        Debug.Assert(pool is not null);

        if (length is 0)
        {
            this = default;
        }
        else
        {
            array = pool.Rent(length);
            owner = pool;
            this.length = exactSize ? length : array.Length;
        }
    }

    /// <summary>
    /// Rents the array from the pool.
    /// </summary>
    /// <param name="pool">The array pool.</param>
    /// <param name="length">The length of the array.</param>
    public MemoryOwner(ArrayPool<T> pool, int length)
        : this(pool, length, exactSize: true)
    {
    }

    /// <summary>
    /// Rents the memory from the pool.
    /// </summary>
    /// <param name="pool">The memory pool.</param>
    /// <param name="length">The number of elements to rent; or <c>-1</c> to rent default amount of memory.</param>
    public MemoryOwner(MemoryPool<T> pool, int length = -1)
    {
        if (length is 0)
        {
            this = default;
        }
        else
        {
            array = null;
            IMemoryOwner<T> owner = pool.Rent(length);
            if ((this.length = length < 0 ? owner.Memory.Length : length) > 0)
            {
                this.owner = owner;
            }
            else
            {
                owner.Dispose();
                this.owner = null;
            }
        }
    }

    /// <summary>
    /// Retns the memory.
    /// </summary>
    /// <param name="provider">The memory provider.</param>
    /// <param name="length">The number of elements to rent.</param>
    public MemoryOwner(Func<int, IMemoryOwner<T>> provider, int length)
    {
        switch (length)
        {
            case < 0:
                throw new ArgumentOutOfRangeException(nameof(length));
            case 0:
                this = default;
                break;
            default:
                array = null;
                var owner = provider(length);
                if ((this.length = Math.Min(owner.Memory.Length, length)) > 0)
                {
                    this.owner = owner;
                }
                else
                {
                    owner.Dispose();
                    this.owner = null;
                }

                break;
        }
    }

    /// <summary>
    /// Rents the memory.
    /// </summary>
    /// <param name="provider">The memory provider.</param>
    public MemoryOwner(Func<IMemoryOwner<T>> provider)
    {
        array = null;
        var owner = provider();

        if ((length = owner.Memory.Length) > 0)
        {
            this.owner = owner;
        }
        else
        {
            owner.Dispose();
            this.owner = null;
        }
    }

    /// <summary>
    /// Wraps the array as if it was rented.
    /// </summary>
    /// <param name="array">The array to wrap.</param>
    /// <param name="length">The length of the array.</param>
    /// <exception cref="ArgumentOutOfRangeException"><paramref name="length"/> is less than 0 or greater than the length of <paramref name="array"/>.</exception>
    public MemoryOwner(T[] array, int length)
    {
        if ((uint)length > (uint)array.Length)
            throw new ArgumentOutOfRangeException(nameof(length));

        this.array = length > 0 ? array : null;
        this.length = length;
        owner = null;
    }

    /// <summary>
    /// Wraps the array as if it was rented.
    /// </summary>
    /// <param name="array">The array to wrap.</param>
    public MemoryOwner(T[] array)
        : this(array, array.Length)
    {
    }

    /// <summary>
    /// Rents the memory block and wrap it to the <see cref="MemoryOwner{T}"/> type.
    /// </summary>
    /// <typeparam name="TArg">The type of the argument to be passed to the provider.</typeparam>
    /// <param name="provider">The provider that allows to rent the memory.</param>
    /// <param name="length">The length of the memory block to rent.</param>
    /// <param name="arg">The argument to be passed to the provider.</param>
    /// <param name="exactSize">
    /// <see langword="true"/> to preserve the requested length;
    /// <see langword="false"/> to use actual length of the rented memory block.
    /// </param>
    /// <returns>Rented memory block.</returns>
    /// <exception cref="ArgumentNullException"><paramref name="provider"/> is zero pointer.</exception>
    [CLSCompliant(false)]
    [EditorBrowsable(EditorBrowsableState.Advanced)]
    [MethodImpl(MethodImplOptions.AggressiveInlining)]
    public static unsafe MemoryOwner<T> Create<TArg>(delegate*<int, TArg, IMemoryOwner<T>> provider, int length, TArg arg, bool exactSize = true)
    {
        if (provider is null)
            throw new ArgumentNullException(nameof(provider));

        return length == 0 ? default : new(provider(length, arg), exactSize ? length : null);
    }

    /// <summary>
    /// Gets numbers of elements in the rented memory block.
    /// </summary>
    public readonly int Length => length;

    internal void Expand()
    {
        length = RawLength;

        AssertValid();
    }

    [MethodImpl(MethodImplOptions.AggressiveInlining)]
    internal void Truncate(int newLength)
    {
        Debug.Assert(newLength > 0);
        Debug.Assert(newLength <= RawLength);

        length = Math.Min(length, newLength);

        AssertValid();
    }

    private readonly int RawLength
    {
        [MethodImpl(MethodImplOptions.AggressiveInlining)]
        get => array?.Length ?? Unsafe.As<IMemoryOwner<T>>(owner)?.Memory.Length ?? 0;
    }

    /// <summary>
    /// Attempts to resize this buffer without reallocation.
    /// </summary>
    /// <remarks>
    /// This method always return <see langword="true"/> if <paramref name="newLength"/> is less than
    /// or equal to <see cref="Length"/>.
    /// </remarks>
    /// <param name="newLength">The requested length of this buffer.</param>
    /// <returns><see langword="true"/> if this buffer is resized successfully; otherwise, <see langword="false"/>.</returns>
    /// <exception cref="ArgumentOutOfRangeException"><paramref name="newLength"/> is less than zero.</exception>
    public bool TryResize(int newLength)
    {
        switch (newLength)
        {
            case < 0:
                throw new ArgumentOutOfRangeException(nameof(newLength));
            case 0:
                Dispose();
                break;
            default:
                if (newLength > RawLength)
                    return false;

                length = newLength;
                break;
        }

        AssertValid();
        return true;
    }

    /// <summary>
    /// Determines whether this memory is empty.
    /// </summary>
    public readonly bool IsEmpty => length is 0;

    /// <summary>
    /// Gets the memory belonging to this owner.
    /// </summary>
    /// <value>The memory belonging to this owner.</value>
    public readonly Memory<T> Memory
    {
        get
        {
            AssertValid();

            return array?.AsMemory(0, length)
                ?? Unsafe.As<IMemoryOwner<T>>(owner)?.Memory.Slice(0, length)
                ?? Memory<T>.Empty;
        }
    }

    /// <summary>
    /// Gets the span over the memory belonging to this owner.
    /// </summary>
    /// <value>The span over the memory belonging to this owner.</value>
    public readonly Span<T> Span
    {
        get
        {
            AssertValid();

            ref var first = ref First;
            return Unsafe.IsNullRef(ref first) ? Span<T>.Empty : MemoryMarshal.CreateSpan(ref first, length);
        }
    }

    [Conditional("DEBUG")]
    private readonly void AssertValid()
    {
        Debug.Assert(IsEmpty ^ (array is not null || owner is not null));
        Debug.Assert(owner is null or ArrayPool<T> or IMemoryOwner<T>);
        Debug.Assert(array is null or { Length: > 0 });
        Debug.Assert(array is null ? owner is null or IMemoryOwner<T> : owner is null or ArrayPool<T>);
    }

    /// <inheritdoc/>
    readonly Memory<T> ISupplier<Memory<T>>.Invoke() => Memory;

    /// <inheritdoc/>
    readonly ReadOnlyMemory<T> ISupplier<ReadOnlyMemory<T>>.Invoke() => Memory;

    [DebuggerBrowsable(DebuggerBrowsableState.Never)]
    internal readonly ref T First
    {
        [MethodImpl(MethodImplOptions.AggressiveInlining)]
        get => ref array is not null
                ? ref MemoryMarshal.GetArrayDataReference(array)
                : ref owner is not null
                ? ref MemoryMarshal.GetReference(Unsafe.As<IMemoryOwner<T>>(owner).Memory.Span)
                : ref Unsafe.NullRef<T>();
    }

    /// <summary>
    /// Gets managed pointer to the item in the rented memory.
    /// </summary>
    /// <param name="index">The index of the element in memory.</param>
    /// <value>The managed pointer to the item.</value>
    /// <exception cref="ArgumentOutOfRangeException"><paramref name="index"/> is invalid.</exception>
    public readonly ref T this[nint index]
    {
        get
        {
            AssertValid();

            if ((nuint)index >= (nuint)length)
                throw new ArgumentOutOfRangeException(nameof(index));

            return ref Unsafe.Add(ref First, index);
        }
    }

    /// <summary>
    /// Gets managed pointer to the item in the rented memory.
    /// </summary>
    /// <param name="index">The index of the element in memory.</param>
    /// <value>The managed pointer to the item.</value>
    /// <exception cref="ArgumentOutOfRangeException"><paramref name="index"/> is invalid.</exception>
    public readonly ref T this[int index] => ref this[(nint)index];

<<<<<<< HEAD
        /// <summary>
        /// Gets managed pointer to the first element in the rented memory block.
        /// </summary>
        /// <returns>A managed pointer to the first element; or <see cref="System.Runtime.CompilerServices.Unsafe.NullRef{T}"/> if memory block is empty.</returns>
        [EditorBrowsable(EditorBrowsableState.Never)]
        public ref T GetPinnableReference() => ref First;

        internal void Clear(bool clearBuffer)
=======
    internal void Clear(bool clearBuffer)
    {
        switch (owner)
>>>>>>> 173b41c4
        {
            case null:
                if (array is not null && clearBuffer)
                    Array.Clear(array);

                break;
            case IDisposable disposable:
                disposable.Dispose();
                break;
            case ArrayPool<T> pool when array is not null:
                pool.Return(array, clearBuffer);
                break;
        }

        this = default;
    }

    /// <summary>
    /// Releases rented memory.
    /// </summary>
    public void Dispose() => Clear(RuntimeHelpers.IsReferenceOrContainsReferences<T>());
}<|MERGE_RESOLUTION|>--- conflicted
+++ resolved
@@ -341,20 +341,9 @@
     /// <exception cref="ArgumentOutOfRangeException"><paramref name="index"/> is invalid.</exception>
     public readonly ref T this[int index] => ref this[(nint)index];
 
-<<<<<<< HEAD
-        /// <summary>
-        /// Gets managed pointer to the first element in the rented memory block.
-        /// </summary>
-        /// <returns>A managed pointer to the first element; or <see cref="System.Runtime.CompilerServices.Unsafe.NullRef{T}"/> if memory block is empty.</returns>
-        [EditorBrowsable(EditorBrowsableState.Never)]
-        public ref T GetPinnableReference() => ref First;
-
-        internal void Clear(bool clearBuffer)
-=======
     internal void Clear(bool clearBuffer)
     {
         switch (owner)
->>>>>>> 173b41c4
         {
             case null:
                 if (array is not null && clearBuffer)
