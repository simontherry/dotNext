using System;
using System.Diagnostics.CodeAnalysis;
using System.Numerics;
using System.Reflection;
using System.Runtime.CompilerServices;
using System.Runtime.InteropServices;
using static InlineIL.IL;
using static InlineIL.IL.Emit;
using static InlineIL.MethodRef;
using static InlineIL.TypeRef;
using Debug = System.Diagnostics.Debug;
using Var = InlineIL.LocalVar;

namespace DotNext.Runtime
{
    /// <summary>
    /// Represents highly optimized runtime intrinsic methods.
    /// </summary>
    public static class Intrinsics
    {
        private static class FNV1a32
        {
            internal const int Offset = unchecked((int)2166136261);
            private const int Prime = 16777619;

            internal static int GetHashCode(int hash, int data) => (hash ^ data) * Prime;
        }

        private static class FNV1a64
        {
            internal const long Offset = unchecked((long)14695981039346656037);
            private const long Prime = 1099511628211;

            internal static long GetHashCode(long hash, long data) => (hash ^ data) * Prime;
        }

        /// <summary>
        /// Provides the fast way to check whether the specified type accepts  <see langword="null"/> value as valid value.
        /// </summary>
        /// <remarks>
        /// This method always returns <see langword="true"/> for all reference types and <see cref="Nullable{T}"/>.
        /// On mainstream implementations of .NET CLR, this method is replaced by constant value by JIT compiler with zero runtime overhead.
        /// </remarks>
        /// <typeparam name="T">The type to check.</typeparam>
        /// <returns><see langword="true"/> if <typeparamref name="T"/> is nullable type; otherwise, <see langword="false"/>.</returns>
        [MethodImpl(MethodImplOptions.AggressiveInlining)]
        public static bool IsNullable<T>()
        {
            const string DefaultVar = "default";
            DeclareLocals(true, new Var(DefaultVar, typeof(T)));
            Ldloc(DefaultVar);
            Box<T>();
            Ldnull();
            Ceq();
            return Return<bool>();
        }

        [MethodImpl(MethodImplOptions.AggressiveInlining)]
        internal static ref TTo InToRef<TFrom, TTo>(in TFrom source)
        {
            PushInRef(in source);
            return ref ReturnRef<TTo>();
        }

        /// <summary>
        /// Returns default value of the given type.
        /// </summary>
        /// <remarks>
        /// This method helps to avoid generation of temporary variables
        /// necessary for <c>default</c> keyword implementation.
        /// </remarks>
        /// <typeparam name="T">The type for which default value should be obtained.</typeparam>
        /// <returns>The default value of type <typeparamref name="T"/>.</returns>
        [MethodImpl(MethodImplOptions.AggressiveInlining)]
        [return: MaybeNull]
        public static T DefaultOf<T>()
        {
            DeclareLocals(true, new Var(typeof(T)));
            Ldloc_0();
            return Return<T>();
        }

        /// <summary>
        /// Obtain a value of type <typeparamref name="TResult"/> by
        /// reinterpreting the object representation of <typeparamref name="T"/>.
        /// </summary>
        /// <remarks>
        /// Every bit in the value representation of the returned <typeparamref name="TResult"/> object
        /// is equal to the corresponding bit in the object representation of <typeparamref name="T"/>.
        /// The values of padding bits in the returned <typeparamref name="TResult"/> object are unspecified.
        /// The method takes into account size of <typeparamref name="T"/> and <typeparamref name="TResult"/> types
        /// and able to provide conversion between types of different size. However, the result may very between
        /// CPU architectures if size of types is different.
        /// </remarks>
        /// <param name="input">A value to convert.</param>
        /// <param name="output">Conversion result.</param>
        /// <typeparam name="T">The value type to be converted.</typeparam>
        /// <typeparam name="TResult">The type of output struct.</typeparam>
        public static void Bitcast<T, TResult>(in T input, out TResult output)
            where T : unmanaged
            where TResult : unmanaged
        {
            // ldobj/stobj pair is used instead of cpobj because this instruction
            // has unspecified behavior if src is not assignable to dst, ECMA-335 III.4.4
            const string slowPath = "slow";
            PushOutRef(out output);
            Sizeof<T>();
            Sizeof<TResult>();
            Blt_Un(slowPath);

            // copy from input into output as-is
            PushInRef(in input);
            Ldobj<TResult>();
            Stobj<TResult>();
            Ret();

            MarkLabel(slowPath);
            Dup();
            Initobj<TResult>();
            PushInRef(in input);
            Ldobj<T>();
            Stobj<T>();
            Ret();
            throw Unreachable();    // output must be defined within scope
        }

        /// <summary>
        /// Indicates that specified value type is the default value.
        /// </summary>
        /// <typeparam name="T">The type of the value to check.</typeparam>
        /// <param name="value">Value to check.</param>
        /// <returns><see langword="true"/>, if value is default value; otherwise, <see langword="false"/>.</returns>
        public static bool IsDefault<T>(in T value)
        {
            switch (Unsafe.SizeOf<T>())
            {
                default:
                    return IsZero(ref InToRef<T, byte>(in value), Unsafe.SizeOf<T>());
                case 0:
                    return true;
                case sizeof(byte):
                    return InToRef<T, byte>(value) == 0;
                case sizeof(ushort):
                    return InToRef<T, ushort>(value) == 0;
                case sizeof(uint):
                    return InToRef<T, uint>(value) == 0;
                case sizeof(ulong):
                    return InToRef<T, ulong>(value) == 0UL;
            }
        }

        /// <summary>
        /// Returns the runtime handle associated with type <typeparamref name="T"/>.
        /// </summary>
        /// <typeparam name="T">The type which runtime handle should be obtained.</typeparam>
        /// <returns>The runtime handle representing type <typeparamref name="T"/>.</returns>
        [MethodImpl(MethodImplOptions.AggressiveInlining)]
        public static RuntimeTypeHandle TypeOf<T>()
        {
            Ldtoken(typeof(T));
            return Return<RuntimeTypeHandle>();
        }

<<<<<<< HEAD
        internal static void UnsafeDispose(object disposable)
        {
            Debug.Assert(disposable is IDisposable);
            Push(disposable);
            Callvirt(Method(Type<IDisposable>(), nameof(IDisposable.Dispose)));
            Ret();
        }

        internal static void UnsafeInvoke(object action)
        {
            Debug.Assert(action is Action);
            Push(action);
            Callvirt(Method(Type<Action>(), nameof(Action.Invoke)));
            Ret();
        }

        internal static MethodInfo ActionInvokeMethod
        {
            get
            {
                Ldtoken(Method(Type<Action>(), nameof(Action.Invoke)));
                Pop(out RuntimeMethodHandle handle);
                return (MethodInfo)MethodBase.GetMethodFromHandle(handle);
            }
        }

=======
>>>>>>> 936ebd28
        /// <summary>
        /// Determines whether one or more bit fields are set in the given value.
        /// </summary>
        /// <typeparam name="T">The enum type.</typeparam>
        /// <param name="value">The value to check.</param>
        /// <param name="flag">An enumeration value.</param>
        /// <returns><see langword="true"/> if the bit field or bit fields that are set in <paramref name="flag"/> are also set in <paramref name="value"/>; otherwise, <see langword="false"/>.</returns>
        public static bool HasFlag<T>(T value, T flag)
            where T : struct, Enum
        {
            switch (Unsafe.SizeOf<T>())
            {
                default:
                    return value.HasFlag(flag);
                case 0:
                    return true;
                case sizeof(byte):
                    return (InToRef<T, byte>(value) & InToRef<T, byte>(flag)) != 0;
                case sizeof(ushort):
                    return (InToRef<T, ushort>(value) & InToRef<T, ushort>(flag)) != 0;
                case sizeof(uint):
                    return (InToRef<T, uint>(value) & InToRef<T, uint>(flag)) != 0;
                case sizeof(ulong):
                    return (InToRef<T, ulong>(value) & InToRef<T, ulong>(flag)) != 0UL;
            }
        }

        internal static TItem GetTupleItem<T, TItem>(ref T tuple, int index)
            where T : struct, ITuple
        {
            if (index < 0 || index >= tuple.Length)
                throw new ArgumentOutOfRangeException(nameof(index));
            Push(ref tuple);
            Sizeof<TItem>();
            Push(index);
            Conv_U4();
            Mul_Ovf_Un();
            Add();
            Ldobj<TItem>();
            return Return<TItem>();
        }

        /// <summary>
        /// Provides unified behavior of type cast for reference and value types.
        /// </summary>
        /// <remarks>
        /// This method never returns <see langword="null"/> because it treats <see langword="null"/>
        /// value passed to <paramref name="obj"/> as invalid object of type <typeparamref name="T"/>.
        /// </remarks>
        /// <param name="obj">The object to cast.</param>
        /// <typeparam name="T">Conversion result.</typeparam>
        /// <returns>The result of conversion.</returns>
        /// <exception cref="InvalidCastException"><paramref name="obj"/> is <see langword="null"/> or not of type <typeparamref name="T"/>.</exception>
        [MethodImpl(MethodImplOptions.AggressiveInlining)]
        [return: NotNull]
        public static T Cast<T>(object? obj) => obj is null ? throw new InvalidCastException() : (T)obj;

        [return: MaybeNull]
        internal static T NullAwareCast<T>(object? obj)
        {
            const string notNull = "notNull";
            Push(obj);
            Push(IsNullable<T>());
            Brtrue(notNull);
            Isinst<T>();
            Dup();
            Brtrue(notNull);
            Pop();
            Newobj(Constructor(Type<InvalidCastException>()));
            Throw();
            MarkLabel(notNull);
            Unbox_Any<T>();
            return Return<T>();
        }

        [MethodImpl(MethodImplOptions.AggressiveInlining)]
        internal static unsafe int PointerHashCode(void* pointer)
        {
            Ldarga(nameof(pointer));
            Call(Method(Type<UIntPtr>(), nameof(UIntPtr.GetHashCode)));
            return Return<int>();
        }

        /// <summary>
        /// Returns an address of the given by-ref parameter.
        /// </summary>
        /// <typeparam name="T">The type of object.</typeparam>
        /// <param name="value">The object whose address is obtained.</param>
        /// <returns>An address of the given object.</returns>
        [MethodImpl(MethodImplOptions.AggressiveInlining)]
        public static IntPtr AddressOf<T>(in T value)
        {
            PushInRef(in value);
            Conv_I();
            return Return<IntPtr>();
        }

        /// <summary>
        /// Converts typed reference into managed pointer.
        /// </summary>
        /// <typeparam name="T">The type of the value.</typeparam>
        /// <param name="reference">The typed reference.</param>
        /// <returns>A managed pointer to the value represented by reference.</returns>
        /// <exception cref="InvalidCastException"><typeparamref name="T"/> is not identical to the type stored in the typed reference.</exception>
        [CLSCompliant(false)]
        [MethodImpl(MethodImplOptions.AggressiveInlining)]
        public static ref T AsRef<T>(this TypedReference reference)
        {
            Ldarg(nameof(reference));
            Refanyval<T>();
            return ref ReturnRef<T>();
        }

        internal static int Compare(ref byte first, ref byte second, long length)
        {
            var comparison = 0;
            for (int count; length > 0L && comparison == 0; length -= count, first = ref Unsafe.Add(ref first, count), second = ref Unsafe.Add(ref second, count))
            {
                count = length.Truncate();
                comparison = MemoryMarshal.CreateSpan(ref first, count).SequenceCompareTo(MemoryMarshal.CreateSpan(ref second, count));
            }

            return comparison;
        }

        [MethodImpl(MethodImplOptions.AggressiveInlining)]
        private static T Read<T>(this ref byte address)
            where T : unmanaged
        {
            Push(ref address);
            Ldobj<T>();
            return Return<T>();
        }

        /// <summary>
        /// Bitwise comparison of two memory blocks.
        /// </summary>
        /// <param name="first">The pointer to the first memory block.</param>
        /// <param name="second">The pointer to the second memory block.</param>
        /// <param name="length">The length of the first and second memory blocks.</param>
        /// <returns>Comparison result which has the semantics as return type of <see cref="IComparable.CompareTo(object)"/>.</returns>
        [CLSCompliant(false)]
        public static unsafe int Compare(void* first, void* second, long length)
            => Compare(ref Unsafe.AsRef<byte>(first), ref Unsafe.AsRef<byte>(second), length);

        internal static unsafe bool EqualsAligned(ref byte first, ref byte second, long length)
        {
            var result = false;
            if (Vector.IsHardwareAccelerated)
            {
                for (; length >= sizeof(Vector<byte>); first = ref first.Advance<Vector<byte>>(), second = ref second.Advance<Vector<byte>>())
                {
                    if (first.Read<Vector<byte>>() == second.Read<Vector<byte>>())
                        length -= Vector<byte>.Count;
                    else
                        goto exit;
                }
            }

            for (; length >= sizeof(UIntPtr); first = ref first.Advance<UIntPtr>(), second = ref second.Advance<UIntPtr>())
            {
                if (first.Read<UIntPtr>() == second.Read<UIntPtr>())
                    length -= sizeof(UIntPtr);
                else
                    goto exit;
            }

            for (; length > 0; first = ref first.Advance<byte>(), second = ref second.Advance<byte>())
            {
                if (first == second)
                    length -= sizeof(byte);
                else
                    goto exit;
            }

            // TODO: Workaround for https://github.com/dotnet/coreclr/issues/13549
            result = true;
            exit:
            return result;
        }

        /// <summary>
        /// Computes equality between two blocks of memory.
        /// </summary>
        /// <param name="first">A pointer to the first memory block.</param>
        /// <param name="second">A pointer to the second memory block.</param>
        /// <param name="length">Length of first and second memory blocks, in bytes.</param>
        /// <returns><see langword="true"/>, if both memory blocks have the same data; otherwise, <see langword="false"/>.</returns>
        [CLSCompliant(false)]
        public static unsafe bool Equals(void* first, void* second, long length)
        {
            var result = true;
            for (int count; length > 0L && result; length -= count, first = Unsafe.Add<byte>(first, count), second = Unsafe.Add<byte>(first, count))
            {
                count = length.Truncate();
                result = new ReadOnlySpan<byte>(first, count).SequenceEqual(new ReadOnlySpan<byte>(second, count));
            }

            return result;
        }

        /// <summary>
        /// Gets a reference to the array element with restricted mutability.
        /// </summary>
        /// <typeparam name="T">The type of array elements.</typeparam>
        /// <param name="array">The array object.</param>
        /// <param name="index">The index of the array element.</param>
        /// <returns>The reference to the array element with restricted mutability.</returns>
        /// <seealso cref="GetReadonlyRef{I, O}(I[], long)"/>
        [MethodImpl(MethodImplOptions.AggressiveInlining)]
        [Obsolete("Use overloaded method that allows to specify return type explicitly")]
        public static ref readonly T GetReadonlyRef<T>(this T[] array, long index) => ref array[index];

        /// <summary>
        /// Allows to reinterpret managed pointer to array element.
        /// </summary>
        /// <typeparam name="T">The type of array elements.</typeparam>
        /// <typeparam name="TBase">The requested.</typeparam>
        /// <param name="array">The array object.</param>
        /// <param name="index">The index of the array element.</param>
        /// <returns>The reference to the array element with restricted mutability.</returns>
        [MethodImpl(MethodImplOptions.AggressiveInlining)]
        public static ref readonly TBase GetReadonlyRef<T, TBase>(this T[] array, long index)
            where T : class, TBase
        {
            Push(array);
            Push(index);
            Conv_Ovf_I();
            Readonly();
            Ldelema<TBase>();
            return ref ReturnRef<TBase>();
        }

        /// <summary>
        /// Determines whether the specified managed pointer is <see langword="null"/>.
        /// </summary>
        /// <param name="value">The managed pointer to check.</param>
        /// <typeparam name="T">The type of the managed pointer.</typeparam>
        /// <returns><see langword="true"/>, if the specified managed pointer is <see langword="null"/>; otherwise, <see langword="false"/>.</returns>
        [MethodImpl(MethodImplOptions.AggressiveInlining)]
        public static bool IsNull<T>(in T value)
        {
            PushInRef(in value);
            Ldnull();
            Conv_I();
            Ceq();
            return Return<bool>();
        }

        /// <summary>
        /// Throws <see cref="NullReferenceException"/> if given managed pointer is <see langword="null"/>.
        /// </summary>
        /// <param name="value">The managed pointer to check.</param>
        /// <typeparam name="T">The type of the managed pointer.</typeparam>
        /// <exception cref="NullReferenceException"><paramref name="value"/> pointer is <see langword="null"/>.</exception>
        [MethodImpl(MethodImplOptions.AggressiveInlining)]
        public static void ThrowIfNull<T>(in T value)
        {
            PushInRef(value);
            Ldobj<T>();
            Pop();
            Ret();
        }

        /// <summary>
        /// Copies one value into another.
        /// </summary>
        /// <typeparam name="T">The value type to copy.</typeparam>
        /// <param name="input">The reference to the source location.</param>
        /// <param name="output">The reference to the destination location.</param>
        [MethodImpl(MethodImplOptions.AggressiveInlining)]
        public static void Copy<T>(in T input, out T output)
            where T : struct
        {
            PushOutRef(out output);
            PushInRef(in input);
            Cpobj<T>();
            Ret();
            throw Unreachable();    // need here because output var should be assigned
        }

        /// <summary>
        /// Copies one value into another assuming unaligned memory access.
        /// </summary>
        /// <typeparam name="T">The value type to copy.</typeparam>
        /// <param name="input">The reference to the source location.</param>
        /// <param name="output">The reference to the destination location.</param>
        [MethodImpl(MethodImplOptions.AggressiveInlining)]
        [CLSCompliant(false)]
        [SuppressMessage("StyleCop.CSharp.ReadabilityRules", "SA1107", Justification = "Unaligned is a prefix instruction")]
        public static unsafe void CopyUnaligned<T>(T* input, T* output)
            where T : unmanaged
        {
            Push(output);
            Push(input);
            Unaligned(1); Ldobj<T>();
            Unaligned(1); Stobj<T>();
        }

        /// <summary>
        /// Copies one value into another.
        /// </summary>
        /// <typeparam name="T">The value type to copy.</typeparam>
        /// <param name="input">The reference to the source location.</param>
        /// <param name="output">The reference to the destination location.</param>
        [MethodImpl(MethodImplOptions.AggressiveInlining)]
        [CLSCompliant(false)]
        public static unsafe void Copy<T>(T* input, T* output)
            where T : unmanaged
            => Copy(in input[0], out output[0]);

        private static void Copy([In] ref byte source, [In] ref byte destination, long length)
        {
            for (int count; length > 0L; length -= count, source = ref Unsafe.Add(ref source, count), destination = ref Unsafe.Add(ref destination, count))
            {
                count = length.Truncate();
                Push(ref destination);
                Push(ref source);
                Push(count);
                Conv_Ovf_U4();
                Cpblk();
            }
        }

        /// <summary>
        /// Copies the specified number of elements from source address to the destination address.
        /// </summary>
        /// <param name="source">The address of the bytes to copy.</param>
        /// <param name="destination">The target address.</param>
        /// <param name="count">The number of elements to copy.</param>
        /// <typeparam name="T">The type of the element.</typeparam>
        [CLSCompliant(false)]
        [MethodImpl(MethodImplOptions.AggressiveInlining)]
        public static unsafe void Copy<T>(in T source, ref T destination, long count) // TODO: destination should be out parameter
            where T : unmanaged
            => Copy(ref Unsafe.As<T, byte>(ref Unsafe.AsRef(source)), ref Unsafe.As<T, byte>(ref destination), checked(count * sizeof(T)));

        /// <summary>
        /// Swaps two values.
        /// </summary>
        /// <param name="first">The first value to be replaced with <paramref name="second"/>.</param>
        /// <param name="second">The second value to be replaced with <paramref name="first"/>.</param>
        /// <typeparam name="T">The type of the value.</typeparam>
        public static void Swap<T>(ref T first, ref T second)
        {
            var tmp = first;
            first = second;
            second = tmp;
        }

        /// <summary>
        /// Swaps two values.
        /// </summary>
        /// <param name="first">The first value to be replaced with <paramref name="second"/>.</param>
        /// <param name="second">The second value to be replaced with <paramref name="first"/>.</param>
        /// <typeparam name="T">The type of the value.</typeparam>
        [CLSCompliant(false)]
        [MethodImpl(MethodImplOptions.AggressiveInlining)]
        public static unsafe void Swap<T>(T* first, T* second)
            where T : unmanaged
            => Swap(ref first[0], ref second[0]);

        /// <summary>
        /// Indicates that two managed pointers are equal.
        /// </summary>
        /// <typeparam name="T">Type of managed pointer.</typeparam>
        /// <param name="first">The first managed pointer.</param>
        /// <param name="second">The second managed pointer.</param>
        /// <returns><see langword="true"/>, if both managed pointers are equal; otherwise, <see langword="false"/>.</returns>
        [MethodImpl(MethodImplOptions.AggressiveInlining)]
        public static bool AreSame<T>(in T first, in T second)
        {
            PushInRef(in first);
            PushInRef(in second);
            Ceq();
            return Return<bool>();
        }

        [MethodImpl(MethodImplOptions.AggressiveInlining)]
        private static ref byte Advance<T>(this ref byte ptr)
            where T : unmanaged
        {
            Push(ref ptr);
            Sizeof<T>();
            Conv_I();
            Add();
            return ref ReturnRef<byte>();
        }

        private static unsafe ref byte Advance<T>([In] this ref byte address, [In, Out]long* length)
            where T : unmanaged
        {
            Push(length);
            Dup();
            Ldind_I8();
            Sizeof<T>();
            Conv_I8();
            Sub();
            Stind_I8();

            return ref address.Advance<T>();
        }

        private static unsafe bool IsZero([In] ref byte address, long length)
        {
            var result = false;
            if (Vector.IsHardwareAccelerated)
            {
                while (length >= Vector<byte>.Count)
                {
                    if (address.Read<Vector<byte>>() == Vector<byte>.Zero)
                        address = ref address.Advance<Vector<byte>>(&length);
                    else
                        goto exit;
                }
            }

            while (length >= sizeof(UIntPtr))
            {
                if (address.Read<UIntPtr>() == default)
                    address = ref address.Advance<UIntPtr>(&length);
                else
                    goto exit;
            }

            while (length > 0)
            {
                if (address == 0)
                    address = ref address.Advance<byte>(&length);
                else
                    goto exit;
            }

            result = true;
            exit:
            return result;
        }

        /// <summary>
        /// Sets all bits of allocated memory to zero.
        /// </summary>
        /// <param name="address">The pointer to the memory to be cleared.</param>
        /// <param name="length">The length of the memory to be cleared, in bytes.</param>
        [CLSCompliant(false)]
        public static unsafe void ClearBits(void* address, long length)
        {
            for (int count; length > 0L; length -= count, address = Unsafe.Add<byte>(address, count))
            {
                count = length.Truncate();
                Push(address);
                Ldc_I4_0();
                Conv_U4();
                Push(count);
                Conv_U4();
                Initblk();
            }
        }

        #region Bitwise Hash Code

        internal static unsafe long GetHashCode64([In] ref byte source, long length, long hash, in ValueFunc<long, long, long> hashFunction, bool salted)
        {
            switch (length)
            {
                default:
                    for (; length >= sizeof(long); source = ref source.Advance<long>(&length))
                        hash = hashFunction.Invoke(hash, Unsafe.ReadUnaligned<long>(ref source));
                    for (; length > 0L; source = ref source.Advance<byte>(&length))
                        hash = hashFunction.Invoke(hash, source);
                    break;
                case 0L:
                    break;
                case sizeof(byte):
                    hash = hashFunction.Invoke(hash, source);
                    break;
                case sizeof(ushort):
                    hash = hashFunction.Invoke(hash, Unsafe.ReadUnaligned<ushort>(ref source));
                    break;
                case 3:
                    goto default;
                case sizeof(uint):
                    hash = hashFunction.Invoke(hash, Unsafe.ReadUnaligned<uint>(ref source));
                    break;
                case 5:
                case 6:
                case 7:
                    goto default;
            }

            return salted ? hashFunction.Invoke(hash, RandomExtensions.BitwiseHashSalt) : hash;
        }

        internal static unsafe long GetHashCode64([In] ref byte source, long length, bool salted)
        {
            var hash = FNV1a64.Offset;
            switch (length)
            {
                default:
                    for (; length >= sizeof(long); source = ref source.Advance<long>(&length))
                        hash = FNV1a64.GetHashCode(hash, Unsafe.ReadUnaligned<long>(ref source));
                    for (; length > 0L; source = ref source.Advance<byte>(&length))
                        hash = FNV1a64.GetHashCode(hash, source);
                    break;
                case 0L:
                    break;
                case sizeof(byte):
                    hash = FNV1a64.GetHashCode(hash, source);
                    break;
                case sizeof(ushort):
                    hash = FNV1a64.GetHashCode(hash, Unsafe.ReadUnaligned<ushort>(ref source));
                    break;
                case 3:
                    goto default;
                case sizeof(uint):
                    hash = FNV1a64.GetHashCode(hash, Unsafe.ReadUnaligned<uint>(ref source));
                    break;
                case 5:
                case 6:
                case 7:
                    goto default;
            }

            return salted ? FNV1a64.GetHashCode(hash, RandomExtensions.BitwiseHashSalt) : hash;
        }

        /// <summary>
        /// Computes 64-bit hash code for the block of memory, 64-bit version.
        /// </summary>
        /// <remarks>
        /// This method may give different value each time you run the program for
        /// the same data. To disable this behavior, pass false to <paramref name="salted"/>.
        /// </remarks>
        /// <param name="source">A pointer to the block of memory.</param>
        /// <param name="length">Length of memory block to be hashed, in bytes.</param>
        /// <param name="hash">Initial value of the hash.</param>
        /// <param name="hashFunction">Hashing function.</param>
        /// <param name="salted"><see langword="true"/> to include randomized salt data into hashing; <see langword="false"/> to use data from memory only.</param>
        /// <returns>Hash code of the memory block.</returns>
        [CLSCompliant(false)]
        public static unsafe long GetHashCode64([In] void* source, long length, long hash, Func<long, long, long> hashFunction, bool salted = true)
            => GetHashCode64(source, length, hash, new ValueFunc<long, long, long>(hashFunction, true), salted);

        /// <summary>
        /// Computes 64-bit hash code for the block of memory, 64-bit version.
        /// </summary>
        /// <remarks>
        /// This method may give different value each time you run the program for
        /// the same data. To disable this behavior, pass false to <paramref name="salted"/>.
        /// </remarks>
        /// <param name="source">A pointer to the block of memory.</param>
        /// <param name="length">Length of memory block to be hashed, in bytes.</param>
        /// <param name="hash">Initial value of the hash.</param>
        /// <param name="hashFunction">Hashing function.</param>
        /// <param name="salted"><see langword="true"/> to include randomized salt data into hashing; <see langword="false"/> to use data from memory only.</param>
        /// <returns>Hash code of the memory block.</returns>
        [CLSCompliant(false)]
        public static unsafe long GetHashCode64([In] void* source, long length, long hash, in ValueFunc<long, long, long> hashFunction, bool salted = true)
            => GetHashCode64(ref ((byte*)source)[0], length, hash, in hashFunction, salted);

        /// <summary>
        /// Computes 64-bit hash code for the block of memory.
        /// </summary>
        /// <param name="source">A pointer to the block of memory.</param>
        /// <param name="length">Length of memory block to be hashed, in bytes.</param>
        /// <param name="salted"><see langword="true"/> to include randomized salt data into hashing; <see langword="false"/> to use data from memory only.</param>
        /// <remarks>
        /// This method uses FNV-1a hash algorithm.
        /// </remarks>
        /// <returns>Content hash code.</returns>
        /// <seealso href="http://www.isthe.com/chongo/tech/comp/fnv/#FNV-1a">FNV-1a</seealso>
        [CLSCompliant(false)]
        public static unsafe long GetHashCode64([In] void* source, long length, bool salted = true)
            => GetHashCode64(ref ((byte*)source)[0], length, salted);

        /// <summary>
        /// Computes 32-bit hash code for the block of memory.
        /// </summary>
        /// <remarks>
        /// This method may give different value each time you run the program for
        /// the same data. To disable this behavior, pass false to <paramref name="salted"/>.
        /// </remarks>
        /// <param name="source">A pointer to the block of memory.</param>
        /// <param name="length">Length of memory block to be hashed, in bytes.</param>
        /// <param name="hash">Initial value of the hash.</param>
        /// <param name="hashFunction">Hashing function.</param>
        /// <param name="salted"><see langword="true"/> to include randomized salt data into hashing; <see langword="false"/> to use data from memory only.</param>
        /// <returns>Hash code of the memory block.</returns>
        [CLSCompliant(false)]
        public static unsafe int GetHashCode32([In] void* source, long length, int hash, Func<int, int, int> hashFunction, bool salted = true)
            => GetHashCode32(source, length, hash, new ValueFunc<int, int, int>(hashFunction, true), salted);

        internal static unsafe int GetHashCode32([In] ref byte source, long length, int hash, in ValueFunc<int, int, int> hashFunction, bool salted)
        {
            switch (length)
            {
                default:
                    for (; length >= sizeof(int); source = ref source.Advance<int>(&length))
                        hash = hashFunction.Invoke(hash, Unsafe.ReadUnaligned<int>(ref source));
                    for (; length > 0L; source = ref source.Advance<byte>(&length))
                        hash = hashFunction.Invoke(hash, source);
                    break;
                case 0L:
                    break;
                case sizeof(byte):
                    hash = hashFunction.Invoke(hash, source);
                    break;
                case sizeof(ushort):
                    hash = hashFunction.Invoke(hash, Unsafe.ReadUnaligned<ushort>(ref source));
                    break;
            }

            return salted ? hashFunction.Invoke(hash, RandomExtensions.BitwiseHashSalt) : hash;
        }

        internal static unsafe int GetHashCode32([In] ref byte source, long length, bool salted)
        {
            var hash = FNV1a32.Offset;
            switch (length)
            {
                default:
                    for (; length >= sizeof(int); source = ref source.Advance<int>(&length))
                        hash = FNV1a32.GetHashCode(hash, Unsafe.ReadUnaligned<int>(ref source));
                    for (; length > 0L; source = ref source.Advance<byte>(&length))
                        hash = FNV1a32.GetHashCode(hash, source);
                    break;
                case 0L:
                    break;
                case sizeof(byte):
                    hash = FNV1a32.GetHashCode(hash, source);
                    break;
                case sizeof(ushort):
                    hash = FNV1a32.GetHashCode(hash, Unsafe.ReadUnaligned<ushort>(ref source));
                    break;
            }

            return salted ? FNV1a32.GetHashCode(hash, RandomExtensions.BitwiseHashSalt) : hash;
        }

        /// <summary>
        /// Computes 32-bit hash code for the block of memory.
        /// </summary>
        /// <remarks>
        /// This method may give different value each time you run the program for
        /// the same data. To disable this behavior, pass false to <paramref name="salted"/>.
        /// </remarks>
        /// <param name="source">A pointer to the block of memory.</param>
        /// <param name="length">Length of memory block to be hashed, in bytes.</param>
        /// <param name="hash">Initial value of the hash.</param>
        /// <param name="hashFunction">Hashing function.</param>
        /// <param name="salted"><see langword="true"/> to include randomized salt data into hashing; <see langword="false"/> to use data from memory only.</param>
        /// <returns>Hash code of the memory block.</returns>
        [CLSCompliant(false)]
        public static unsafe int GetHashCode32([In] void* source, long length, int hash, in ValueFunc<int, int, int> hashFunction, bool salted = true)
            => GetHashCode32(ref ((byte*)source)[0], length, hash, in hashFunction, salted);

        /// <summary>
        /// Computes 32-bit hash code for the block of memory.
        /// </summary>
        /// <param name="source">A pointer to the block of memory.</param>
        /// <param name="length">Length of memory block to be hashed, in bytes.</param>
        /// <param name="salted"><see langword="true"/> to include randomized salt data into hashing; <see langword="false"/> to use data from memory only.</param>
        /// <remarks>
        /// This method uses FNV-1a hash algorithm.
        /// </remarks>
        /// <returns>Content hash code.</returns>
        /// <seealso href="http://www.isthe.com/chongo/tech/comp/fnv/#FNV-1a">FNV-1a</seealso>
        [CLSCompliant(false)]
        public static unsafe int GetHashCode32([In] void* source, long length, bool salted = true)
            => GetHashCode32(ref ((byte*)source)[0], length, salted);
        #endregion

        /// <summary>
        /// Reverse bytes in the specified value of blittable type.
        /// </summary>
        /// <typeparam name="T">Blittable type.</typeparam>
        /// <param name="value">The value which bytes should be reversed.</param>
        public static void Reverse<T>(ref T value)
            where T : unmanaged
            => Span.AsBytes(ref value).Reverse();

        /// <summary>
        /// Checks whether the specified object is exactly of the specified type.
        /// </summary>
        /// <param name="obj">The object to test.</param>
        /// <typeparam name="T">The expected type of object.</typeparam>
        /// <returns><see langword="true"/> if <paramref name="obj"/> is not <see langword="null"/> and of type <typeparamref name="T"/>; otherwise, <see langword="false"/>.</returns>
        public static bool IsExactTypeOf<T>(object? obj)
            => obj != null && obj.GetType().TypeHandle.Equals(TypeOf<T>());
    }
}<|MERGE_RESOLUTION|>--- conflicted
+++ resolved
@@ -161,35 +161,6 @@
             return Return<RuntimeTypeHandle>();
         }
 
-<<<<<<< HEAD
-        internal static void UnsafeDispose(object disposable)
-        {
-            Debug.Assert(disposable is IDisposable);
-            Push(disposable);
-            Callvirt(Method(Type<IDisposable>(), nameof(IDisposable.Dispose)));
-            Ret();
-        }
-
-        internal static void UnsafeInvoke(object action)
-        {
-            Debug.Assert(action is Action);
-            Push(action);
-            Callvirt(Method(Type<Action>(), nameof(Action.Invoke)));
-            Ret();
-        }
-
-        internal static MethodInfo ActionInvokeMethod
-        {
-            get
-            {
-                Ldtoken(Method(Type<Action>(), nameof(Action.Invoke)));
-                Pop(out RuntimeMethodHandle handle);
-                return (MethodInfo)MethodBase.GetMethodFromHandle(handle);
-            }
-        }
-
-=======
->>>>>>> 936ebd28
         /// <summary>
         /// Determines whether one or more bit fields are set in the given value.
         /// </summary>
