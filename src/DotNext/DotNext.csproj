--- conflicted
+++ resolved
@@ -7,11 +7,7 @@
     <Authors>Roman Sakno</Authors>
     <Company />
     <Product>.NEXT Family of Libraries</Product>
-<<<<<<< HEAD
-    <Version>1.2.1</Version>
-=======
     <Version>1.2.2</Version>
->>>>>>> d2cdc321
 	<AssemblyName>DotNext</AssemblyName>
     <PackageLicenseExpression>MIT</PackageLicenseExpression>
     <PackageProjectUrl>https://sakno.github.io/dotNext/</PackageProjectUrl>
