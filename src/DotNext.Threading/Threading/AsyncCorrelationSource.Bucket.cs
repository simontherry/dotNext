--- conflicted
+++ resolved
@@ -1,181 +1,152 @@
-using System.Runtime.CompilerServices;
-using Debug = System.Diagnostics.Debug;
-using MemoryMarshal = System.Runtime.InteropServices.MemoryMarshal;
-using Unsafe = System.Runtime.CompilerServices.Unsafe;
-
-namespace DotNext.Threading;
-
-using Tasks;
-
-public partial class AsyncCorrelationSource<TKey, TValue>
-{
-    private sealed class WaitNode : LinkedValueTaskCompletionSource<TValue>
-    {
-<<<<<<< HEAD
-        private Action<WaitNode>? consumedCallback;
-        private object? userData;
-        private volatile IConsumer<WaitNode>? owner;
-        private TKey? id;
-
-        internal void Initialize(TKey id, IConsumer<WaitNode> owner, object? userData)
-        {
-            this.id = id;
-            this.owner = owner;
-=======
-        private readonly WeakReference<IConsumer<WaitNode>> ownerRef;
-        private object? userData;
-        private TKey? id;
-
-        internal WaitNode(IConsumer<WaitNode> owner) => ownerRef = new(owner, trackResurrection: false);
-
-        internal void Initialize(TKey id, object? userData)
-        {
-            this.id = id;
->>>>>>> 6691a9d4
-            this.userData = userData;
-        }
-
-        internal object? UserData => userData;
-
-        internal bool Match(TKey other, IEqualityComparer<TKey> comparer)
-            => comparer.Equals(id, other);
-
-        private protected override void ResetCore()
-        {
-<<<<<<< HEAD
-            owner = null;
-            consumedCallback = null;
-=======
->>>>>>> 6691a9d4
-            id = default;
-            userData = null;
-            base.ResetCore();
-        }
-
-        internal new WaitNode? Next => Unsafe.As<WaitNode>(base.Next);
-
-        internal new WaitNode? Previous => Unsafe.As<WaitNode>(base.Previous);
-
-        protected override void AfterConsumed()
-        {
-<<<<<<< HEAD
-            Interlocked.Exchange(ref owner, null)?.Invoke(this);
-            consumedCallback?.Invoke(this);
-        }
-
-        ref Action<WaitNode>? IPooledManualResetCompletionSource<WaitNode>.OnConsumed => ref consumedCallback;
-=======
-            if (ownerRef.TryGetTarget(out var owner))
-                owner.Invoke(this);
-        }
->>>>>>> 6691a9d4
-    }
-
-    private sealed class Bucket : IConsumer<WaitNode>
-    {
-        private WaitNode? first, last, pooled;
-
-        private void Add(WaitNode node)
-        {
-            Debug.Assert(Monitor.IsEntered(this));
-
-            if (last is null)
-            {
-                first = last = node;
-            }
-            else
-            {
-                last.Append(node);
-                last = node;
-            }
-        }
-
-        private void Remove(WaitNode node)
-        {
-            Debug.Assert(Monitor.IsEntered(this));
-
-            if (ReferenceEquals(first, node))
-                first = node.Next;
-
-            if (ReferenceEquals(last, node))
-                last = node.Previous;
-
-            node.Detach();
-        }
-
-        [MethodImpl(MethodImplOptions.Synchronized)]
-<<<<<<< HEAD
-        void IConsumer<WaitNode>.Invoke(WaitNode node) => Remove(node);
-=======
-        void IConsumer<WaitNode>.Invoke(WaitNode node)
-        {
-            Remove(node);
-
-            if (pooled is null && node.TryReset(out _))
-                pooled = node;
-        }
->>>>>>> 6691a9d4
-
-        [MethodImpl(MethodImplOptions.Synchronized)]
-        internal bool Remove(TKey expected, in Result<TValue> value, IEqualityComparer<TKey> comparer, out object? userData)
-        {
-            for (WaitNode? current = first, next; current is not null; current = next)
-            {
-                next = current.Next;
-                if (current.Match(expected, comparer))
-                {
-                    Remove(current);
-                    userData = current.UserData;
-                    return value.IsSuccessful ? current.TrySetResult(value.OrDefault()!) : current.TrySetException(value.Error);
-                }
-            }
-
-            userData = null;
-            return false;
-        }
-
-        [MethodImpl(MethodImplOptions.Synchronized)]
-        internal unsafe void Drain<T>(delegate*<LinkedValueTaskCompletionSource<TValue>, T, void> action, T arg)
-        {
-            Debug.Assert(action != null);
-
-            for (LinkedValueTaskCompletionSource<TValue>? current = first, next; current is not null; current = next)
-            {
-                next = current.CleanupAndGotoNext();
-                action(current, arg);
-            }
-
-            first = last = null;
-        }
-
-        [MethodImpl(MethodImplOptions.Synchronized)]
-        internal WaitNode CreateNode(TKey eventId, object? userData)
-        {
-            WaitNode node;
-            if (pooled is null)
-            {
-                node = new(this);
-            }
-            else
-            {
-                node = pooled;
-                pooled = null;
-            }
-
-            node.Initialize(eventId, userData);
-
-            // we need to add the node to the list before the task construction
-            // to ensure that completed node will not be added to the list due to cancellation
-            Add(node);
-            return node;
-        }
-    }
-
-    private Bucket GetBucket(TKey eventId)
-    {
-        var bucketIndex = unchecked((uint)comparer.GetHashCode(eventId)) % buckets.LongLength;
-        Debug.Assert(bucketIndex >= 0 && bucketIndex < buckets.LongLength);
-
-        return Unsafe.Add(ref MemoryMarshal.GetArrayDataReference(buckets), (nint)bucketIndex);
-    }
+using System.Runtime.CompilerServices;
+using Debug = System.Diagnostics.Debug;
+using MemoryMarshal = System.Runtime.InteropServices.MemoryMarshal;
+using Unsafe = System.Runtime.CompilerServices.Unsafe;
+
+namespace DotNext.Threading;
+
+using Tasks;
+
+public partial class AsyncCorrelationSource<TKey, TValue>
+{
+    private sealed class WaitNode : LinkedValueTaskCompletionSource<TValue>
+    {
+        private readonly WeakReference<IConsumer<WaitNode>> ownerRef;
+        private object? userData;
+        private TKey? id;
+
+        internal WaitNode(IConsumer<WaitNode> owner) => ownerRef = new(owner, trackResurrection: false);
+
+        internal void Initialize(TKey id, object? userData)
+        {
+            this.id = id;
+            this.userData = userData;
+        }
+
+        internal object? UserData => userData;
+
+        internal bool Match(TKey other, IEqualityComparer<TKey> comparer)
+            => comparer.Equals(id, other);
+
+        private protected override void ResetCore()
+        {
+            id = default;
+            userData = null;
+            base.ResetCore();
+        }
+
+        internal new WaitNode? Next => Unsafe.As<WaitNode>(base.Next);
+
+        internal new WaitNode? Previous => Unsafe.As<WaitNode>(base.Previous);
+
+        protected override void AfterConsumed()
+        {
+            if (ownerRef.TryGetTarget(out var owner))
+                owner.Invoke(this);
+        }
+    }
+
+    private sealed class Bucket : IConsumer<WaitNode>
+    {
+        private WaitNode? first, last, pooled;
+
+        private void Add(WaitNode node)
+        {
+            Debug.Assert(Monitor.IsEntered(this));
+
+            if (last is null)
+            {
+                first = last = node;
+            }
+            else
+            {
+                last.Append(node);
+                last = node;
+            }
+        }
+
+        private void Remove(WaitNode node)
+        {
+            Debug.Assert(Monitor.IsEntered(this));
+
+            if (ReferenceEquals(first, node))
+                first = node.Next;
+
+            if (ReferenceEquals(last, node))
+                last = node.Previous;
+
+            node.Detach();
+        }
+
+        [MethodImpl(MethodImplOptions.Synchronized)]
+        void IConsumer<WaitNode>.Invoke(WaitNode node)
+        {
+            Remove(node);
+
+            if (pooled is null && node.TryReset(out _))
+                pooled = node;
+        }
+
+        [MethodImpl(MethodImplOptions.Synchronized)]
+        internal bool Remove(TKey expected, in Result<TValue> value, IEqualityComparer<TKey> comparer, out object? userData)
+        {
+            for (WaitNode? current = first, next; current is not null; current = next)
+            {
+                next = current.Next;
+                if (current.Match(expected, comparer))
+                {
+                    Remove(current);
+                    userData = current.UserData;
+                    return value.IsSuccessful ? current.TrySetResult(value.OrDefault()!) : current.TrySetException(value.Error);
+                }
+            }
+
+            userData = null;
+            return false;
+        }
+
+        [MethodImpl(MethodImplOptions.Synchronized)]
+        internal unsafe void Drain<T>(delegate*<LinkedValueTaskCompletionSource<TValue>, T, void> action, T arg)
+        {
+            Debug.Assert(action != null);
+
+            for (LinkedValueTaskCompletionSource<TValue>? current = first, next; current is not null; current = next)
+            {
+                next = current.CleanupAndGotoNext();
+                action(current, arg);
+            }
+
+            first = last = null;
+        }
+
+        [MethodImpl(MethodImplOptions.Synchronized)]
+        internal WaitNode CreateNode(TKey eventId, object? userData)
+        {
+            WaitNode node;
+            if (pooled is null)
+            {
+                node = new(this);
+            }
+            else
+            {
+                node = pooled;
+                pooled = null;
+            }
+
+            node.Initialize(eventId, userData);
+
+            // we need to add the node to the list before the task construction
+            // to ensure that completed node will not be added to the list due to cancellation
+            Add(node);
+            return node;
+        }
+    }
+
+    private Bucket GetBucket(TKey eventId)
+    {
+        var bucketIndex = unchecked((uint)comparer.GetHashCode(eventId)) % buckets.LongLength;
+        Debug.Assert(bucketIndex >= 0 && bucketIndex < buckets.LongLength);
+
+        return Unsafe.Add(ref MemoryMarshal.GetArrayDataReference(buckets), (nint)bucketIndex);
+    }
 }