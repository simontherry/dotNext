--- conflicted
+++ resolved
@@ -1,172 +1,158 @@
-using static System.Threading.Timeout;
-using Debug = System.Diagnostics.Debug;
-
-namespace DotNext.Threading;
-
-using Tasks;
-using Tasks.Pooling;
-
-/// <summary>
-/// Represents pub/sub synchronization primitive
-/// when each event has unique identifier.
-/// </summary>
-/// <remarks>
-/// This synchronization primitive is useful when you need to correlate
-/// two events across process boundaries. For instance, you can send asynchronous
-/// message to another process or machine in the network and wait for the response.
-/// The message passing is not a duplex operation (in case of message brokers)
-/// so you need to wait for another input message and identify that this message
-/// is a response. These two messages can be correlated with the key.
-/// The consumer and producer of the event must be protected by happens-before semantics.
-/// It means that the call to <see cref="WaitAsync(TKey, TimeSpan, CancellationToken)"/> by the consumer must happen
-/// before the call to <see cref="Pulse(TKey, in Result{TValue})"/> by the producer for the same key.
-/// </remarks>
-/// <typeparam name="TKey">The type of the event identifier.</typeparam>
-/// <typeparam name="TValue">The type of the event payload.</typeparam>
-public partial class AsyncCorrelationSource<TKey, TValue>
-    where TKey : notnull
-{
-    private readonly Bucket[] buckets;
-    private readonly IEqualityComparer<TKey> comparer;
-
-    /// <summary>
-    /// Initializes a new event correlation source.
-    /// </summary>
-    /// <param name="concurrencyLevel">The number of events that can be processed without blocking at the same time.</param>
-    /// <param name="comparer">The comparer to be used for comparison of the keys.</param>
-    /// <exception cref="ArgumentOutOfRangeException"><paramref name="concurrencyLevel"/> is less than or equal to zero.</exception>
-    public AsyncCorrelationSource(int concurrencyLevel, IEqualityComparer<TKey>? comparer = null)
-    {
-        if (concurrencyLevel <= 0L)
-            throw new ArgumentOutOfRangeException(nameof(concurrencyLevel));
-
-        buckets = new Bucket[concurrencyLevel];
-
-        for (var i = 0L; i < concurrencyLevel; i++)
-            buckets[i] = new();
-
-        this.comparer = comparer ?? EqualityComparer<TKey>.Default;
-    }
-
-    /// <summary>
-    /// Informs that the event is occurred.
-    /// </summary>
-    /// <remarks>
-    /// If no listener present for <paramref name="eventId"/> then the signal will be dropped.
-    /// </remarks>
-    /// <param name="eventId">The unique identifier of the event.</param>
-    /// <param name="value">The value to be passed to the listener.</param>
-    /// <returns><see langword="true"/> if the is an active listener of this event; <see langword="false"/>.</returns>
-    public bool Pulse(TKey eventId, in Result<TValue> value)
-        => Pulse(eventId, in value, out _);
-
-    /// <summary>
-    /// Informs that the event is occurred.
-    /// </summary>
-    /// <remarks>
-    /// If no listener present for <paramref name="eventId"/> then the signal will be dropped.
-    /// </remarks>
-    /// <param name="eventId">The unique identifier of the event.</param>
-    /// <param name="value">The value to be passed to the listener.</param>
-    /// <param name="userData">Custom data associated with an event.</param>
-    /// <returns><see langword="true"/> if the is an active listener of this event; <see langword="false"/>.</returns>
-    public bool Pulse(TKey eventId, in Result<TValue> value, out object? userData)
-        => GetBucket(eventId).Remove(eventId, in value, comparer, out userData);
-
-    private unsafe void PulseAll<T>(delegate*<LinkedValueTaskCompletionSource<TValue>, T, void> action, T arg)
-    {
-        Debug.Assert(action != null);
-
-        foreach (var bucket in buckets)
-            bucket.Drain(action, arg);
-    }
-
-    /// <summary>
-    /// Notifies all active listeners.
-    /// </summary>
-    /// <param name="value">The value to be passed to all active listeners.</param>
-    public unsafe void PulseAll(TValue value)
-    {
-        PulseAll(&SetResult, value);
-
-        static void SetResult(LinkedValueTaskCompletionSource<TValue> slot, TValue value) => slot.TrySetResult(value);
-    }
-
-    /// <summary>
-    /// Raises the exception on all active listeners.
-    /// </summary>
-    /// <param name="e">The exception to be passed to all active listeners.</param>
-    public unsafe void PulseAll(Exception e)
-    {
-        PulseAll(&SetException, e);
-
-        static void SetException(LinkedValueTaskCompletionSource<TValue> slot, Exception e) => slot.TrySetException(e);
-    }
-
-    /// <summary>
-    /// Cancels all active listeners.
-    /// </summary>
-    /// <param name="token">The token in the canceled state.</param>
-    public unsafe void PulseAll(CancellationToken token)
-    {
-        PulseAll(&SetCanceled, token);
-
-        static void SetCanceled(LinkedValueTaskCompletionSource<TValue> slot, CancellationToken token) => slot.TrySetCanceled(token);
-    }
-
-    /// <summary>
-    /// Returns the task linked with the specified event identifier.
-    /// </summary>
-    /// <param name="eventId">The unique identifier of the event.</param>
-    /// <param name="userData">Custom data associated with the event.</param>
-    /// <param name="timeout">The time to wait for <see cref="Pulse(TKey, in Result{TValue}, out object)"/>.</param>
-    /// <param name="token">The token that can be used to cancel the operation.</param>
-    /// <returns>The task representing the event arrival.</returns>
-    /// <exception cref="TimeoutException">The operation has timed out.</exception>
-    /// <exception cref="OperationCanceledException">The operation has been canceled.</exception>
-    public ValueTask<TValue> WaitAsync(TKey eventId, object? userData, TimeSpan timeout, CancellationToken token = default)
-    {
-        if (timeout != InfiniteTimeSpan && timeout < TimeSpan.Zero)
-            return ValueTask.FromException<TValue>(new ArgumentOutOfRangeException(nameof(timeout)));
-        if (token.IsCancellationRequested)
-            return ValueTask.FromCanceled<TValue>(token);
-
-<<<<<<< HEAD
-        var bucket = GetBucket(eventId);
-        var node = pool.Get();
-
-        // initialize node
-        node.Initialize(eventId, bucket, userData);
-
-        // we need to add the node to the list before the task construction
-        // to ensure that completed node will not be added to the list due to cancellation
-        bucket.Add(node);
-
-        return node.CreateTask(timeout, token);
-=======
-        return GetBucket(eventId).CreateNode(eventId, userData).CreateTask(timeout, token);
->>>>>>> 6691a9d4
-    }
-
-    /// <summary>
-    /// Returns the task linked with the specified event identifier.
-    /// </summary>
-    /// <param name="eventId">The unique identifier of the event.</param>
-    /// <param name="timeout">The time to wait for <see cref="Pulse(TKey, in Result{TValue})"/>.</param>
-    /// <param name="token">The token that can be used to cancel the operation.</param>
-    /// <returns>The task representing the event arrival.</returns>
-    /// <exception cref="TimeoutException">The operation has timed out.</exception>
-    /// <exception cref="OperationCanceledException">The operation has been canceled.</exception>
-    public ValueTask<TValue> WaitAsync(TKey eventId, TimeSpan timeout, CancellationToken token = default)
-        => WaitAsync(eventId, null, timeout, token);
-
-    /// <summary>
-    /// Returns the task linked with the specified event identifier.
-    /// </summary>
-    /// <param name="eventId">The unique identifier of the event.</param>
-    /// <param name="token">The token that can be used to cancel the operation.</param>
-    /// <returns>The task representing the event arrival.</returns>
-    /// <exception cref="OperationCanceledException">The operation has been canceled.</exception>
-    public ValueTask<TValue> WaitAsync(TKey eventId, CancellationToken token = default)
-        => WaitAsync(eventId, InfiniteTimeSpan, token);
+using static System.Threading.Timeout;
+using Debug = System.Diagnostics.Debug;
+
+namespace DotNext.Threading;
+
+using Tasks;
+using Tasks.Pooling;
+
+/// <summary>
+/// Represents pub/sub synchronization primitive
+/// when each event has unique identifier.
+/// </summary>
+/// <remarks>
+/// This synchronization primitive is useful when you need to correlate
+/// two events across process boundaries. For instance, you can send asynchronous
+/// message to another process or machine in the network and wait for the response.
+/// The message passing is not a duplex operation (in case of message brokers)
+/// so you need to wait for another input message and identify that this message
+/// is a response. These two messages can be correlated with the key.
+/// The consumer and producer of the event must be protected by happens-before semantics.
+/// It means that the call to <see cref="WaitAsync(TKey, TimeSpan, CancellationToken)"/> by the consumer must happen
+/// before the call to <see cref="Pulse(TKey, in Result{TValue})"/> by the producer for the same key.
+/// </remarks>
+/// <typeparam name="TKey">The type of the event identifier.</typeparam>
+/// <typeparam name="TValue">The type of the event payload.</typeparam>
+public partial class AsyncCorrelationSource<TKey, TValue>
+    where TKey : notnull
+{
+    private readonly Bucket[] buckets;
+    private readonly IEqualityComparer<TKey> comparer;
+
+    /// <summary>
+    /// Initializes a new event correlation source.
+    /// </summary>
+    /// <param name="concurrencyLevel">The number of events that can be processed without blocking at the same time.</param>
+    /// <param name="comparer">The comparer to be used for comparison of the keys.</param>
+    /// <exception cref="ArgumentOutOfRangeException"><paramref name="concurrencyLevel"/> is less than or equal to zero.</exception>
+    public AsyncCorrelationSource(int concurrencyLevel, IEqualityComparer<TKey>? comparer = null)
+    {
+        if (concurrencyLevel <= 0L)
+            throw new ArgumentOutOfRangeException(nameof(concurrencyLevel));
+
+        buckets = new Bucket[concurrencyLevel];
+
+        for (var i = 0L; i < concurrencyLevel; i++)
+            buckets[i] = new();
+
+        this.comparer = comparer ?? EqualityComparer<TKey>.Default;
+    }
+
+    /// <summary>
+    /// Informs that the event is occurred.
+    /// </summary>
+    /// <remarks>
+    /// If no listener present for <paramref name="eventId"/> then the signal will be dropped.
+    /// </remarks>
+    /// <param name="eventId">The unique identifier of the event.</param>
+    /// <param name="value">The value to be passed to the listener.</param>
+    /// <returns><see langword="true"/> if the is an active listener of this event; <see langword="false"/>.</returns>
+    public bool Pulse(TKey eventId, in Result<TValue> value)
+        => Pulse(eventId, in value, out _);
+
+    /// <summary>
+    /// Informs that the event is occurred.
+    /// </summary>
+    /// <remarks>
+    /// If no listener present for <paramref name="eventId"/> then the signal will be dropped.
+    /// </remarks>
+    /// <param name="eventId">The unique identifier of the event.</param>
+    /// <param name="value">The value to be passed to the listener.</param>
+    /// <param name="userData">Custom data associated with an event.</param>
+    /// <returns><see langword="true"/> if the is an active listener of this event; <see langword="false"/>.</returns>
+    public bool Pulse(TKey eventId, in Result<TValue> value, out object? userData)
+        => GetBucket(eventId).Remove(eventId, in value, comparer, out userData);
+
+    private unsafe void PulseAll<T>(delegate*<LinkedValueTaskCompletionSource<TValue>, T, void> action, T arg)
+    {
+        Debug.Assert(action != null);
+
+        foreach (var bucket in buckets)
+            bucket.Drain(action, arg);
+    }
+
+    /// <summary>
+    /// Notifies all active listeners.
+    /// </summary>
+    /// <param name="value">The value to be passed to all active listeners.</param>
+    public unsafe void PulseAll(TValue value)
+    {
+        PulseAll(&SetResult, value);
+
+        static void SetResult(LinkedValueTaskCompletionSource<TValue> slot, TValue value) => slot.TrySetResult(value);
+    }
+
+    /// <summary>
+    /// Raises the exception on all active listeners.
+    /// </summary>
+    /// <param name="e">The exception to be passed to all active listeners.</param>
+    public unsafe void PulseAll(Exception e)
+    {
+        PulseAll(&SetException, e);
+
+        static void SetException(LinkedValueTaskCompletionSource<TValue> slot, Exception e) => slot.TrySetException(e);
+    }
+
+    /// <summary>
+    /// Cancels all active listeners.
+    /// </summary>
+    /// <param name="token">The token in the canceled state.</param>
+    public unsafe void PulseAll(CancellationToken token)
+    {
+        PulseAll(&SetCanceled, token);
+
+        static void SetCanceled(LinkedValueTaskCompletionSource<TValue> slot, CancellationToken token) => slot.TrySetCanceled(token);
+    }
+
+    /// <summary>
+    /// Returns the task linked with the specified event identifier.
+    /// </summary>
+    /// <param name="eventId">The unique identifier of the event.</param>
+    /// <param name="userData">Custom data associated with the event.</param>
+    /// <param name="timeout">The time to wait for <see cref="Pulse(TKey, in Result{TValue}, out object)"/>.</param>
+    /// <param name="token">The token that can be used to cancel the operation.</param>
+    /// <returns>The task representing the event arrival.</returns>
+    /// <exception cref="TimeoutException">The operation has timed out.</exception>
+    /// <exception cref="OperationCanceledException">The operation has been canceled.</exception>
+    public ValueTask<TValue> WaitAsync(TKey eventId, object? userData, TimeSpan timeout, CancellationToken token = default)
+    {
+        if (timeout != InfiniteTimeSpan && timeout < TimeSpan.Zero)
+            return ValueTask.FromException<TValue>(new ArgumentOutOfRangeException(nameof(timeout)));
+        if (token.IsCancellationRequested)
+            return ValueTask.FromCanceled<TValue>(token);
+
+        return GetBucket(eventId).CreateNode(eventId, userData).CreateTask(timeout, token);
+    }
+
+    /// <summary>
+    /// Returns the task linked with the specified event identifier.
+    /// </summary>
+    /// <param name="eventId">The unique identifier of the event.</param>
+    /// <param name="timeout">The time to wait for <see cref="Pulse(TKey, in Result{TValue})"/>.</param>
+    /// <param name="token">The token that can be used to cancel the operation.</param>
+    /// <returns>The task representing the event arrival.</returns>
+    /// <exception cref="TimeoutException">The operation has timed out.</exception>
+    /// <exception cref="OperationCanceledException">The operation has been canceled.</exception>
+    public ValueTask<TValue> WaitAsync(TKey eventId, TimeSpan timeout, CancellationToken token = default)
+        => WaitAsync(eventId, null, timeout, token);
+
+    /// <summary>
+    /// Returns the task linked with the specified event identifier.
+    /// </summary>
+    /// <param name="eventId">The unique identifier of the event.</param>
+    /// <param name="token">The token that can be used to cancel the operation.</param>
+    /// <returns>The task representing the event arrival.</returns>
+    /// <exception cref="OperationCanceledException">The operation has been canceled.</exception>
+    public ValueTask<TValue> WaitAsync(TKey eventId, CancellationToken token = default)
+        => WaitAsync(eventId, InfiniteTimeSpan, token);
 }