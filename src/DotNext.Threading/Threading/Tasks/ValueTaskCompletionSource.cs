--- conflicted
+++ resolved
@@ -1,305 +1,277 @@
-using System.Runtime.CompilerServices;
-using System.Runtime.ExceptionServices;
-using System.Runtime.InteropServices;
-using System.Threading.Tasks.Sources;
-using Debug = System.Diagnostics.Debug;
-
-namespace DotNext.Threading.Tasks;
-
-using NullExceptionConstant = Generic.DefaultConst<Exception?>;
-
-/// <summary>
-/// Represents the producer side of <see cref="ValueTask"/>.
-/// </summary>
-/// <remarks>
-/// See description of <see cref="ValueTaskCompletionSource{T}"/> for more information
-/// about behavior of the completion source.
-/// </remarks>
-/// <seealso cref="ValueTaskCompletionSource{T}"/>
-public class ValueTaskCompletionSource : ManualResetCompletionSource, IValueTaskSource, ISupplier<TimeSpan, CancellationToken, ValueTask>
-{
-    [StructLayout(LayoutKind.Auto)]
-    private readonly struct OperationCanceledExceptionFactory : ISupplier<OperationCanceledException>
-    {
-        private readonly CancellationToken token;
-
-        internal OperationCanceledExceptionFactory(CancellationToken token) => this.token = token;
-
-        OperationCanceledException ISupplier<OperationCanceledException>.Invoke()
-            => new(token);
-
-        public static implicit operator OperationCanceledExceptionFactory(CancellationToken token)
-            => new(token);
-    }
-
-    private sealed class LinkedTaskCompletionSource : TaskCompletionSource
-    {
-        private static readonly Action<object?> CompletionCallback = OnCompleted;
-
-        private static void OnCompleted(object? state)
-        {
-            Debug.Assert(state is LinkedTaskCompletionSource);
-
-            Unsafe.As<LinkedTaskCompletionSource>(state).OnCompleted();
-        }
-
-        private IValueTaskSource? source;
-        private short version;
-
-        internal LinkedTaskCompletionSource(object? state)
-            : base(state, TaskCreationOptions.None)
-        {
-        }
-
-        internal void LinkTo(IValueTaskSource source, short version)
-        {
-            this.source = source;
-            this.version = version;
-            source.OnCompleted(CompletionCallback, this, version, ValueTaskSourceOnCompletedFlags.None);
-        }
-
-        private void OnCompleted()
-        {
-            if (source is not null)
-            {
-                try
-                {
-                    source.GetResult(version);
-                    TrySetResult();
-                }
-                catch (OperationCanceledException e)
-                {
-                    TrySetCanceled(e.CancellationToken);
-                }
-                catch (Exception e)
-                {
-                    TrySetException(e);
-                }
-            }
-
-            source = null;
-        }
-    }
-
-    private static readonly NullExceptionConstant NullSupplier = new();
-
-    // null - success, not null - error
-    private ExceptionDispatchInfo? result;
-
-    /// <summary>
-    /// Initializes a new completion source.
-    /// </summary>
-    /// <param name="runContinuationsAsynchronously">Indicates that continuations must be executed asynchronously.</param>
-    public ValueTaskCompletionSource(bool runContinuationsAsynchronously = true)
-        : base(runContinuationsAsynchronously)
-    {
-    }
-
-    private void SetResult(Exception? result)
-    {
-        Debug.Assert(Monitor.IsEntered(SyncRoot));
-
-        StopTrackingCancellation();
-        this.result = result is null ? null : ExceptionDispatchInfo.Capture(result);
-        OnCompleted();
-        InvokeContinuation();
-    }
-
-    private protected sealed override void CompleteAsTimedOut()
-        => SetResult(OnTimeout());
-
-    private protected sealed override void CompleteAsCanceled(CancellationToken token)
-        => SetResult(OnCanceled(token));
-
-    private protected override void ResetCore()
-    {
-        Debug.Assert(Monitor.IsEntered(SyncRoot));
-
-        base.ResetCore();
-        result = null;
-    }
-
-    /// <summary>
-    /// Called automatically when timeout detected.
-    /// </summary>
-    /// <remarks>
-    /// By default, this method returns <see cref="TimeoutException"/> as the task result.
-    /// </remarks>
-    /// <returns>The exception representing task result; or <see langword="null"/> to complete successfully.</returns>
-    protected virtual Exception? OnTimeout() => new TimeoutException();
-
-    /// <summary>
-    /// Called automatically when cancellation detected.
-    /// </summary>
-    /// <remarks>
-    /// By default, this method returns <see cref="OperationCanceledException"/> as the task result.
-    /// </remarks>
-    /// <param name="token">The token representing cancellation reason.</param>
-    /// <returns>The exception representing task result; or <see langword="null"/> to complete successfully.</returns>
-    protected virtual Exception? OnCanceled(CancellationToken token) => new OperationCanceledException(token);
-
-<<<<<<< HEAD
-    private bool TrySetResult<TFactory>(TFactory factory)
-        where TFactory : notnull, ISupplier<Exception?>
-    {
-        bool result;
-        if (result = Status == ManualResetCompletionSourceStatus.Activated)
-        {
-            lock (SyncRoot)
-            {
-                if (result = Status == ManualResetCompletionSourceStatus.Activated)
-                    SetResult(factory.Invoke());
-            }
-        }
-
-        return result;
-    }
-
-    private bool TrySetResult<TFactory>(short completionToken, TFactory factory)
-        where TFactory : notnull, ISupplier<Exception?>
-    {
-        bool result;
-        if (result = Status == ManualResetCompletionSourceStatus.Activated)
-        {
-            lock (SyncRoot)
-            {
-                if (result = Status == ManualResetCompletionSourceStatus.Activated && completionToken == version)
-=======
-    private bool TrySetResult<TFactory>(TFactory factory, short? completionToken = null)
-        where TFactory : notnull, ISupplier<Exception?>
-    {
-        bool result;
-        if (result = CanBeCompleted)
-        {
-            lock (SyncRoot)
-            {
-                if (result = CanBeCompleted && completionToken.GetValueOrDefault(version) == version)
->>>>>>> 6691a9d4
-                    SetResult(factory.Invoke());
-            }
-        }
-
-        return result;
-    }
-
-    /// <summary>
-    /// Attempts to complete the task unsuccessfully.
-    /// </summary>
-    /// <param name="token">The canceled token.</param>
-    /// <returns><see langword="true"/> if the result is completed successfully; <see langword="false"/> if the task has been canceled or timed out.</returns>
-    public sealed override bool TrySetCanceled(CancellationToken token)
-        => TrySetResult<OperationCanceledExceptionFactory>(token);
-
-    /// <summary>
-    /// Attempts to complete the task unsuccessfully.
-    /// </summary>
-    /// <param name="completionToken">The completion token previously obtained from <see cref="CreateTask(TimeSpan, CancellationToken)"/> method.</param>
-    /// <param name="token">The canceled token.</param>
-    /// <returns><see langword="true"/> if the result is completed successfully; <see langword="false"/> if the task has been canceled or timed out.</returns>
-    public bool TrySetCanceled(short completionToken, CancellationToken token)
-        => TrySetResult<OperationCanceledExceptionFactory>(token, completionToken);
-
-    /// <summary>
-    /// Attempts to complete the task unsuccessfully.
-    /// </summary>
-    /// <param name="e">The exception to be returned to the consumer.</param>
-    /// <returns><see langword="true"/> if the result is completed successfully; <see langword="false"/> if the task has been canceled or timed out.</returns>
-    public sealed override bool TrySetException(Exception e)
-        => TrySetResult<ValueSupplier<Exception>>(e);
-
-    /// <summary>
-    /// Attempts to complete the task unsuccessfully.
-    /// </summary>
-    /// <param name="completionToken">The completion token previously obtained from <see cref="CreateTask(TimeSpan, CancellationToken)"/> method.</param>
-    /// <param name="e">The exception to be returned to the consumer.</param>
-    /// <returns><see langword="true"/> if the result is completed successfully; <see langword="false"/> if the task has been canceled or timed out.</returns>
-    public bool TrySetException(short completionToken, Exception e)
-        => TrySetResult<ValueSupplier<Exception>>(e, completionToken);
-
-    /// <summary>
-    /// Attempts to complete the task sucessfully.
-    /// </summary>
-    /// <returns><see langword="true"/> if the result is completed successfully; <see langword="false"/> if the task has been canceled or timed out.</returns>
-    public bool TrySetResult()
-        => TrySetResult(NullSupplier);
-
-    /// <summary>
-    /// Attempts to complete the task sucessfully.
-    /// </summary>
-    /// <param name="completionToken">The completion token previously obtained from <see cref="CreateTask(TimeSpan, CancellationToken)"/> method.</param>
-    /// <returns><see langword="true"/> if the result is completed successfully; <see langword="false"/> if the task has been canceled or timed out.</returns>
-    public bool TrySetResult(short completionToken)
-        => TrySetResult(NullSupplier, completionToken);
-
-    /// <summary>
-    /// Creates a fresh task linked with this source.
-    /// </summary>
-    /// <remarks>
-    /// This method must be called after <see cref="ManualResetCompletionSource.Reset()"/>.
-    /// </remarks>
-    /// <param name="timeout">The timeout associated with the task.</param>
-    /// <param name="token">The cancellation token that can be used to cancel the task.</param>
-    /// <returns>A fresh incompleted task.</returns>
-    /// <exception cref="ArgumentOutOfRangeException"><paramref name="timeout"/> is less than zero but not equals to <see cref="System.Threading.Timeout.InfiniteTimeSpan"/>.</exception>
-    public ValueTask CreateTask(TimeSpan timeout, CancellationToken token)
-    {
-        PrepareTask(timeout, token);
-        return new(this, version);
-    }
-
-    /// <inheritdoc />
-    ValueTask ISupplier<TimeSpan, CancellationToken, ValueTask>.Invoke(TimeSpan timeout, CancellationToken token)
-        => CreateTask(timeout, token);
-
-    /// <inheritdoc />
-    void IValueTaskSource.GetResult(short token)
-    {
-        if (Status != ManualResetCompletionSourceStatus.WaitForConsumption)
-            throw new InvalidOperationException(ExceptionMessages.InvalidSourceState);
-
-        if (token != version)
-            throw new InvalidOperationException(ExceptionMessages.InvalidSourceToken);
-
-        // ensure that instance field access before returning to the pool to avoid
-        // concurrency with Reset()
-        var resultCopy = result;
-        Thread.MemoryBarrier();
-
-        OnConsumed<ValueTaskCompletionSource>();
-        resultCopy?.Throw();
-    }
-
-    /// <inheritdoc />
-    ValueTaskSourceStatus IValueTaskSource.GetStatus(short token)
-    {
-        if (token != version)
-            throw new InvalidOperationException(ExceptionMessages.InvalidSourceToken);
-
-        return !IsCompleted ? ValueTaskSourceStatus.Pending : result switch
-        {
-            null => ValueTaskSourceStatus.Succeeded,
-            { SourceException: OperationCanceledException } => ValueTaskSourceStatus.Canceled,
-            _ => ValueTaskSourceStatus.Faulted,
-        };
-    }
-
-    /// <inheritdoc />
-    void IValueTaskSource.OnCompleted(Action<object?> continuation, object? state, short token, ValueTaskSourceOnCompletedFlags flags)
-        => OnCompleted(continuation, state, token, flags);
-
-    /// <summary>
-    /// Creates a linked <see cref="TaskCompletionSource"/> that can be used cooperatively to
-    /// complete the task.
-    /// </summary>
-    /// <param name="userData">The custom data to be associated with the current version of the task.</param>
-    /// <param name="timeout">The timeout associated with the task.</param>
-    /// <param name="token">The cancellation token that can be used to cancel the task.</param>
-    /// <returns>A linked <see cref="TaskCompletionSource"/>.</returns>
-    public TaskCompletionSource CreateLinkedTaskCompletionSource(object? userData, TimeSpan timeout, CancellationToken token)
-    {
-        var source = new LinkedTaskCompletionSource(userData);
-        PrepareTask(timeout, token);
-        source.LinkTo(this, version);
-        return source;
-    }
+using System.Runtime.CompilerServices;
+using System.Runtime.ExceptionServices;
+using System.Runtime.InteropServices;
+using System.Threading.Tasks.Sources;
+using Debug = System.Diagnostics.Debug;
+
+namespace DotNext.Threading.Tasks;
+
+using NullExceptionConstant = Generic.DefaultConst<Exception?>;
+
+/// <summary>
+/// Represents the producer side of <see cref="ValueTask"/>.
+/// </summary>
+/// <remarks>
+/// See description of <see cref="ValueTaskCompletionSource{T}"/> for more information
+/// about behavior of the completion source.
+/// </remarks>
+/// <seealso cref="ValueTaskCompletionSource{T}"/>
+public class ValueTaskCompletionSource : ManualResetCompletionSource, IValueTaskSource, ISupplier<TimeSpan, CancellationToken, ValueTask>
+{
+    [StructLayout(LayoutKind.Auto)]
+    private readonly struct OperationCanceledExceptionFactory : ISupplier<OperationCanceledException>
+    {
+        private readonly CancellationToken token;
+
+        internal OperationCanceledExceptionFactory(CancellationToken token) => this.token = token;
+
+        OperationCanceledException ISupplier<OperationCanceledException>.Invoke()
+            => new(token);
+
+        public static implicit operator OperationCanceledExceptionFactory(CancellationToken token)
+            => new(token);
+    }
+
+    private sealed class LinkedTaskCompletionSource : TaskCompletionSource
+    {
+        private static readonly Action<object?> CompletionCallback = OnCompleted;
+
+        private static void OnCompleted(object? state)
+        {
+            Debug.Assert(state is LinkedTaskCompletionSource);
+
+            Unsafe.As<LinkedTaskCompletionSource>(state).OnCompleted();
+        }
+
+        private IValueTaskSource? source;
+        private short version;
+
+        internal LinkedTaskCompletionSource(object? state)
+            : base(state, TaskCreationOptions.None)
+        {
+        }
+
+        internal void LinkTo(IValueTaskSource source, short version)
+        {
+            this.source = source;
+            this.version = version;
+            source.OnCompleted(CompletionCallback, this, version, ValueTaskSourceOnCompletedFlags.None);
+        }
+
+        private void OnCompleted()
+        {
+            if (source is not null)
+            {
+                try
+                {
+                    source.GetResult(version);
+                    TrySetResult();
+                }
+                catch (OperationCanceledException e)
+                {
+                    TrySetCanceled(e.CancellationToken);
+                }
+                catch (Exception e)
+                {
+                    TrySetException(e);
+                }
+            }
+
+            source = null;
+        }
+    }
+
+    private static readonly NullExceptionConstant NullSupplier = new();
+
+    // null - success, not null - error
+    private ExceptionDispatchInfo? result;
+
+    /// <summary>
+    /// Initializes a new completion source.
+    /// </summary>
+    /// <param name="runContinuationsAsynchronously">Indicates that continuations must be executed asynchronously.</param>
+    public ValueTaskCompletionSource(bool runContinuationsAsynchronously = true)
+        : base(runContinuationsAsynchronously)
+    {
+    }
+
+    private void SetResult(Exception? result)
+    {
+        Debug.Assert(Monitor.IsEntered(SyncRoot));
+
+        StopTrackingCancellation();
+        this.result = result is null ? null : ExceptionDispatchInfo.Capture(result);
+        OnCompleted();
+        InvokeContinuation();
+    }
+
+    private protected sealed override void CompleteAsTimedOut()
+        => SetResult(OnTimeout());
+
+    private protected sealed override void CompleteAsCanceled(CancellationToken token)
+        => SetResult(OnCanceled(token));
+
+    private protected override void ResetCore()
+    {
+        Debug.Assert(Monitor.IsEntered(SyncRoot));
+
+        base.ResetCore();
+        result = null;
+    }
+
+    /// <summary>
+    /// Called automatically when timeout detected.
+    /// </summary>
+    /// <remarks>
+    /// By default, this method returns <see cref="TimeoutException"/> as the task result.
+    /// </remarks>
+    /// <returns>The exception representing task result; or <see langword="null"/> to complete successfully.</returns>
+    protected virtual Exception? OnTimeout() => new TimeoutException();
+
+    /// <summary>
+    /// Called automatically when cancellation detected.
+    /// </summary>
+    /// <remarks>
+    /// By default, this method returns <see cref="OperationCanceledException"/> as the task result.
+    /// </remarks>
+    /// <param name="token">The token representing cancellation reason.</param>
+    /// <returns>The exception representing task result; or <see langword="null"/> to complete successfully.</returns>
+    protected virtual Exception? OnCanceled(CancellationToken token) => new OperationCanceledException(token);
+
+    private bool TrySetResult<TFactory>(TFactory factory, short? completionToken = null)
+        where TFactory : notnull, ISupplier<Exception?>
+    {
+        bool result;
+        if (result = CanBeCompleted)
+        {
+            lock (SyncRoot)
+            {
+                if (result = CanBeCompleted && completionToken.GetValueOrDefault(version) == version)
+                    SetResult(factory.Invoke());
+            }
+        }
+
+        return result;
+    }
+
+    /// <summary>
+    /// Attempts to complete the task unsuccessfully.
+    /// </summary>
+    /// <param name="token">The canceled token.</param>
+    /// <returns><see langword="true"/> if the result is completed successfully; <see langword="false"/> if the task has been canceled or timed out.</returns>
+    public sealed override bool TrySetCanceled(CancellationToken token)
+        => TrySetResult<OperationCanceledExceptionFactory>(token);
+
+    /// <summary>
+    /// Attempts to complete the task unsuccessfully.
+    /// </summary>
+    /// <param name="completionToken">The completion token previously obtained from <see cref="CreateTask(TimeSpan, CancellationToken)"/> method.</param>
+    /// <param name="token">The canceled token.</param>
+    /// <returns><see langword="true"/> if the result is completed successfully; <see langword="false"/> if the task has been canceled or timed out.</returns>
+    public bool TrySetCanceled(short completionToken, CancellationToken token)
+        => TrySetResult<OperationCanceledExceptionFactory>(token, completionToken);
+
+    /// <summary>
+    /// Attempts to complete the task unsuccessfully.
+    /// </summary>
+    /// <param name="e">The exception to be returned to the consumer.</param>
+    /// <returns><see langword="true"/> if the result is completed successfully; <see langword="false"/> if the task has been canceled or timed out.</returns>
+    public sealed override bool TrySetException(Exception e)
+        => TrySetResult<ValueSupplier<Exception>>(e);
+
+    /// <summary>
+    /// Attempts to complete the task unsuccessfully.
+    /// </summary>
+    /// <param name="completionToken">The completion token previously obtained from <see cref="CreateTask(TimeSpan, CancellationToken)"/> method.</param>
+    /// <param name="e">The exception to be returned to the consumer.</param>
+    /// <returns><see langword="true"/> if the result is completed successfully; <see langword="false"/> if the task has been canceled or timed out.</returns>
+    public bool TrySetException(short completionToken, Exception e)
+        => TrySetResult<ValueSupplier<Exception>>(e, completionToken);
+
+    /// <summary>
+    /// Attempts to complete the task sucessfully.
+    /// </summary>
+    /// <returns><see langword="true"/> if the result is completed successfully; <see langword="false"/> if the task has been canceled or timed out.</returns>
+    public bool TrySetResult()
+        => TrySetResult(NullSupplier);
+
+    /// <summary>
+    /// Attempts to complete the task sucessfully.
+    /// </summary>
+    /// <param name="completionToken">The completion token previously obtained from <see cref="CreateTask(TimeSpan, CancellationToken)"/> method.</param>
+    /// <returns><see langword="true"/> if the result is completed successfully; <see langword="false"/> if the task has been canceled or timed out.</returns>
+    public bool TrySetResult(short completionToken)
+        => TrySetResult(NullSupplier, completionToken);
+
+    /// <summary>
+    /// Creates a fresh task linked with this source.
+    /// </summary>
+    /// <remarks>
+    /// This method must be called after <see cref="ManualResetCompletionSource.Reset()"/>.
+    /// </remarks>
+    /// <param name="timeout">The timeout associated with the task.</param>
+    /// <param name="token">The cancellation token that can be used to cancel the task.</param>
+    /// <returns>A fresh incompleted task.</returns>
+    /// <exception cref="ArgumentOutOfRangeException"><paramref name="timeout"/> is less than zero but not equals to <see cref="System.Threading.Timeout.InfiniteTimeSpan"/>.</exception>
+    public ValueTask CreateTask(TimeSpan timeout, CancellationToken token)
+    {
+        PrepareTask(timeout, token);
+        return new(this, version);
+    }
+
+    /// <inheritdoc />
+    ValueTask ISupplier<TimeSpan, CancellationToken, ValueTask>.Invoke(TimeSpan timeout, CancellationToken token)
+        => CreateTask(timeout, token);
+
+    /// <inheritdoc />
+    void IValueTaskSource.GetResult(short token)
+    {
+        if (Status != ManualResetCompletionSourceStatus.WaitForConsumption)
+            throw new InvalidOperationException(ExceptionMessages.InvalidSourceState);
+
+        if (token != version)
+            throw new InvalidOperationException(ExceptionMessages.InvalidSourceToken);
+
+        // ensure that instance field access before returning to the pool to avoid
+        // concurrency with Reset()
+        var resultCopy = result;
+        Thread.MemoryBarrier();
+
+        OnConsumed<ValueTaskCompletionSource>();
+        resultCopy?.Throw();
+    }
+
+    /// <inheritdoc />
+    ValueTaskSourceStatus IValueTaskSource.GetStatus(short token)
+    {
+        if (token != version)
+            throw new InvalidOperationException(ExceptionMessages.InvalidSourceToken);
+
+        return !IsCompleted ? ValueTaskSourceStatus.Pending : result switch
+        {
+            null => ValueTaskSourceStatus.Succeeded,
+            { SourceException: OperationCanceledException } => ValueTaskSourceStatus.Canceled,
+            _ => ValueTaskSourceStatus.Faulted,
+        };
+    }
+
+    /// <inheritdoc />
+    void IValueTaskSource.OnCompleted(Action<object?> continuation, object? state, short token, ValueTaskSourceOnCompletedFlags flags)
+        => OnCompleted(continuation, state, token, flags);
+
+    /// <summary>
+    /// Creates a linked <see cref="TaskCompletionSource"/> that can be used cooperatively to
+    /// complete the task.
+    /// </summary>
+    /// <param name="userData">The custom data to be associated with the current version of the task.</param>
+    /// <param name="timeout">The timeout associated with the task.</param>
+    /// <param name="token">The cancellation token that can be used to cancel the task.</param>
+    /// <returns>A linked <see cref="TaskCompletionSource"/>.</returns>
+    public TaskCompletionSource CreateLinkedTaskCompletionSource(object? userData, TimeSpan timeout, CancellationToken token)
+    {
+        var source = new LinkedTaskCompletionSource(userData);
+        PrepareTask(timeout, token);
+        source.LinkTo(this, version);
+        return source;
+    }
 }