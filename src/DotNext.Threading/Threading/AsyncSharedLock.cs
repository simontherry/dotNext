﻿using System.Runtime.CompilerServices;
using System.Runtime.InteropServices;
using static System.Threading.Timeout;
using Debug = System.Diagnostics.Debug;

namespace DotNext.Threading;

using Tasks.Pooling;

/// <summary>
/// Represents a lock that can be acquired in exclusive or weak mode.
/// </summary>
/// <remarks>
/// This lock represents the combination of semaphore and reader-writer
/// lock. The caller can acquire weak locks simultaneously which count
/// is limited by the concurrency level passed into the constructor. However, the
/// only one caller can acquire the lock exclusively.
/// </remarks>
public class AsyncSharedLock : QueuedSynchronizer, IAsyncDisposable
{
    private new sealed class WaitNode : QueuedSynchronizer.WaitNode, IPooledManualResetCompletionSource<WaitNode>
    {
        private Action<WaitNode>? consumedCallback;
        internal bool IsStrongLock;

        protected override void AfterConsumed() => AfterConsumed(this);
<<<<<<< HEAD

        private protected override void ResetCore()
        {
            consumedCallback = null;
            base.ResetCore();
        }
=======
>>>>>>> 6691a9d4

        ref Action<WaitNode>? IPooledManualResetCompletionSource<WaitNode>.OnConsumed => ref consumedCallback;
    }

    private sealed class State
    {
        private const long ExclusiveMode = -1L;

        internal readonly long ConcurrencyLevel;
        private long remainingLocks;   // -1 means that the lock is acquired in exclusive mode

        internal State(long concurrencyLevel) => ConcurrencyLevel = remainingLocks = concurrencyLevel;

        internal long RemainingLocks
        {
            get => remainingLocks.VolatileRead();
            private set => remainingLocks.VolatileWrite(value);
        }

        internal bool IsWeakLockAllowed => RemainingLocks > 0L;

        internal void AcquireWeakLock() => remainingLocks.DecrementAndGet();

        internal void ExitLock()
        {
            if (RemainingLocks < 0L)
            {
                RemainingLocks = ConcurrencyLevel;
            }
            else
            {
                remainingLocks.IncrementAndGet();
            }
        }

        internal bool IsStrongLockHeld => RemainingLocks < 0L;

        internal bool IsStrongLockAllowed => RemainingLocks == ConcurrencyLevel;

        internal void AcquireStrongLock() => RemainingLocks = ExclusiveMode;

        internal void Downgrade() => RemainingLocks = ConcurrencyLevel - 1L;
    }

    [StructLayout(LayoutKind.Auto)]
    private readonly struct WeakLockManager : ILockManager<WaitNode>
    {
        private readonly State state;

        internal WeakLockManager(State state) => this.state = state;

        bool ILockManager.IsLockAllowed => state.IsWeakLockAllowed;

        void ILockManager.AcquireLock() => state.AcquireWeakLock();

        void ILockManager<WaitNode>.InitializeNode(WaitNode node)
            => node.IsStrongLock = false;
    }

    [StructLayout(LayoutKind.Auto)]
    private readonly struct StrongLockManager : ILockManager<WaitNode>
    {
        private readonly State state;

        internal StrongLockManager(State state) => this.state = state;

        bool ILockManager.IsLockAllowed => state.IsStrongLockAllowed;

        void ILockManager.AcquireLock() => state.AcquireStrongLock();

        void ILockManager<WaitNode>.InitializeNode(WaitNode node)
            => node.IsStrongLock = true;
    }

    private readonly State state;
    private ValueTaskPool<bool, WaitNode> pool;

    /// <summary>
    /// Initializes a new shared lock.
    /// </summary>
    /// <param name="concurrencyLevel">The number of unique callers that can obtain shared lock simultaneously.</param>
    /// <param name="limitedConcurrency">
    /// <see langword="true"/> if the potential number of concurrent flows will not be greater than <paramref name="concurrencyLevel"/>;
    /// otherwise, <see langword="false"/>.
    /// </param>
    /// <exception cref="ArgumentOutOfRangeException"><paramref name="concurrencyLevel"/> is less than 1.</exception>
    public AsyncSharedLock(long concurrencyLevel, bool limitedConcurrency = true)
    {
        if (concurrencyLevel < 1L)
            throw new ArgumentOutOfRangeException(nameof(concurrencyLevel));

        state = new(concurrencyLevel);
        Action<WaitNode> removeFromList = OnCompleted;
        pool = new(OnCompleted, limitedConcurrency ? concurrencyLevel : null);
    }

    [MethodImpl(MethodImplOptions.Synchronized)]
    private void OnCompleted(WaitNode node)
    {
        RemoveAndDrainWaitQueue(node);
        pool.Return(node);
    }

    /// <summary>
    /// Gets the number of shared locks that can be acquired.
    /// </summary>
    public long RemainingCount => Math.Max(state.RemainingLocks, 0L);

    /// <summary>
    /// Gets the maximum number of locks that can be obtained simultaneously.
    /// </summary>
    public long ConcurrencyLevel => state.ConcurrencyLevel;

    /// <summary>
    /// Indicates that the lock is acquired in exclusive or shared mode.
    /// </summary>
    public bool IsLockHeld => state.RemainingLocks < state.ConcurrencyLevel;

    /// <summary>
    /// Indicates that the lock is acquired in exclusive mode.
    /// </summary>
    public bool IsStrongLockHeld => state.IsStrongLockHeld;

    /// <summary>
    /// Attempts to obtain lock synchronously without blocking caller thread.
    /// </summary>
    /// <param name="strongLock"><see langword="true"/> to acquire strong(exclusive) lock; <see langword="false"/> to acquire weak lock.</param>
    /// <returns><see langword="true"/> if the caller entered the lock; otherwise, <see langword="false"/>.</returns>
    /// <exception cref="ObjectDisposedException">This object has been disposed.</exception>
    [MethodImpl(MethodImplOptions.Synchronized)]
    public bool TryAcquire(bool strongLock)
    {
        ThrowIfDisposed();
        if (strongLock)
        {
            var manager = new StrongLockManager(state);
            return TryAcquire(ref manager);
        }
        else
        {
            var manager = new WeakLockManager(state);
            return TryAcquire(ref manager);
        }
    }

    /// <summary>
    /// Attempts to enter the lock asynchronously, with an optional time-out.
    /// </summary>
    /// <param name="strongLock"><see langword="true"/> to acquire strong(exclusive) lock; <see langword="false"/> to acquire weak lock.</param>
    /// <param name="timeout">The interval to wait for the lock.</param>
    /// <param name="token">The token that can be used to abort lock acquisition.</param>
    /// <returns><see langword="true"/> if the caller entered the lock; otherwise, <see langword="false"/>.</returns>
    /// <exception cref="ArgumentOutOfRangeException">Time-out value is negative.</exception>
    /// <exception cref="ObjectDisposedException">This object has been disposed.</exception>
    /// <exception cref="OperationCanceledException">The operation has been canceled.</exception>
    [MethodImpl(MethodImplOptions.Synchronized)]
    public ValueTask<bool> TryAcquireAsync(bool strongLock, TimeSpan timeout, CancellationToken token = default)
    {
        if (strongLock)
        {
            var manager = new StrongLockManager(state);
            return WaitNoTimeoutAsync(ref manager, ref pool, timeout, token);
        }
        else
        {
            var manager = new WeakLockManager(state);
            return WaitNoTimeoutAsync(ref manager, ref pool, timeout, token);
        }
    }

    /// <summary>
    /// Entres the lock asynchronously.
    /// </summary>
    /// <param name="strongLock"><see langword="true"/> to acquire strong(exclusive) lock; <see langword="false"/> to acquire weak lock.</param>
    /// <param name="timeout">The interval to wait for the lock.</param>
    /// <param name="token">The token that can be used to abort lock acquisition.</param>
    /// <returns>The task representing lock acquisition operation.</returns>
    /// <exception cref="ArgumentOutOfRangeException">Time-out value is negative.</exception>
    /// <exception cref="ObjectDisposedException">This object has been disposed.</exception>
    /// <exception cref="TimeoutException">The lock cannot be acquired during the specified amount of time.</exception>
    /// <exception cref="OperationCanceledException">The operation has been canceled.</exception>
    [MethodImpl(MethodImplOptions.Synchronized)]
    public ValueTask AcquireAsync(bool strongLock, TimeSpan timeout, CancellationToken token = default)
    {
        if (strongLock)
        {
            var manager = new StrongLockManager(state);
            return WaitWithTimeoutAsync(ref manager, ref pool, timeout, token);
        }
        else
        {
            var manager = new WeakLockManager(state);
            return WaitWithTimeoutAsync(ref manager, ref pool, timeout, token);
        }
    }

    /// <summary>
    /// Entres the lock asynchronously.
    /// </summary>
    /// <param name="strongLock"><see langword="true"/> to acquire strong(exclusive) lock; <see langword="false"/> to acquire weak lock.</param>
    /// <param name="token">The token that can be used to abort lock acquisition.</param>
    /// <returns>The task representing lock acquisition operation.</returns>
    /// <exception cref="ObjectDisposedException">This object has been disposed.</exception>
    /// <exception cref="OperationCanceledException">The operation has been canceled.</exception>
    public ValueTask AcquireAsync(bool strongLock, CancellationToken token = default)
        => AcquireAsync(strongLock, InfiniteTimeSpan, token);

    private protected sealed override void DrainWaitQueue()
    {
        Debug.Assert(Monitor.IsEntered(this));

        for (WaitNode? current = first as WaitNode, next; current is not null; current = next)
        {
            next = current.Next as WaitNode;

            if (current.IsCompleted)
            {
                RemoveNode(current);
                continue;
            }

            switch ((current.IsStrongLock, state.IsStrongLockAllowed))
            {
                case (true, true):
                    if (current.TrySetResult(true))
                    {
                        RemoveNode(current);
                        state.AcquireStrongLock();
                        return;
                    }

                    continue;
                case (true, false):
                    return;
                default:
                    // no more locks to acquire
                    if (!state.IsWeakLockAllowed)
                        return;

                    if (current.TrySetResult(true))
                    {
                        RemoveNode(current);
                        state.AcquireWeakLock();
                    }

                    continue;
            }
        }
    }

    /// <summary>
    /// Releases the acquired weak lock or downgrade exclusive lock to the weak lock.
    /// </summary>
    /// <exception cref="SynchronizationLockException">The caller has not entered the lock.</exception>
    /// <exception cref="ObjectDisposedException">This object has been disposed.</exception>
    [MethodImpl(MethodImplOptions.Synchronized)]
    public void Downgrade()
    {
        ThrowIfDisposed();

        if (state.IsStrongLockAllowed) // nothing to release
            throw new SynchronizationLockException(ExceptionMessages.NotInLock);

        state.Downgrade();
        DrainWaitQueue();
    }

    /// <summary>
    /// Release the acquired lock.
    /// </summary>
    /// <exception cref="SynchronizationLockException">The caller has not entered the lock.</exception>
    /// <exception cref="ObjectDisposedException">This object has been disposed.</exception>
    [MethodImpl(MethodImplOptions.Synchronized)]
    public void Release()
    {
        ThrowIfDisposed();

        if (state.IsStrongLockAllowed) // nothing to release
            throw new SynchronizationLockException(ExceptionMessages.NotInLock);

        state.ExitLock();
        DrainWaitQueue();

        if (IsDisposeRequested && IsReadyToDispose)
            Dispose(true);
    }

    private protected sealed override bool IsReadyToDispose => state.IsStrongLockAllowed && first is null;
}<|MERGE_RESOLUTION|>--- conflicted
+++ resolved
@@ -24,15 +24,6 @@
         internal bool IsStrongLock;
 
         protected override void AfterConsumed() => AfterConsumed(this);
-<<<<<<< HEAD
-
-        private protected override void ResetCore()
-        {
-            consumedCallback = null;
-            base.ResetCore();
-        }
-=======
->>>>>>> 6691a9d4
 
         ref Action<WaitNode>? IPooledManualResetCompletionSource<WaitNode>.OnConsumed => ref consumedCallback;
     }
