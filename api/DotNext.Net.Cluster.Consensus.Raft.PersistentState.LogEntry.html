﻿<!DOCTYPE html>
<!--[if IE]><![endif]-->
<html>
  
  <head>
    <meta charset="utf-8">
    <meta http-equiv="X-UA-Compatible" content="IE=edge,chrome=1">
    <title>Struct PersistentState.LogEntry
   | .NEXT </title>
    <meta name="viewport" content="width=device-width">
    <meta name="title" content="Struct PersistentState.LogEntry
<<<<<<< HEAD
   | .NEXT ">
    <meta name="generator" content="docfx 2.50.0.0">
    
    <link rel="shortcut icon" href="../fav.ico">
    <link rel="stylesheet" href="../styles/docfx.vendor.css">
    <link rel="stylesheet" href="../styles/docfx.css">
    <link rel="stylesheet" href="../styles/main.css">
    <link href="https://fonts.googleapis.com/css?family=Open+Sans" rel="stylesheet">
    <meta property="docfx:navrel" content="../toc.html">
    <meta property="docfx:tocrel" content="toc.html">
    
    
    
=======
   | .NEXT ">
    <meta name="generator" content="docfx 2.49.0.0">
    
    <link rel="shortcut icon" href="../fav.ico">
    <link rel="stylesheet" href="../styles/docfx.vendor.css">
    <link rel="stylesheet" href="../styles/docfx.css">
    <link rel="stylesheet" href="../styles/main.css">
    <link href="https://fonts.googleapis.com/css?family=Open+Sans" rel="stylesheet">
    <meta property="docfx:navrel" content="../toc.html">
    <meta property="docfx:tocrel" content="toc.html">
    
    
    
>>>>>>> ceac8404
  </head>  <body data-spy="scroll" data-target="#affix" data-offset="120">
    <div id="wrapper">
      <header>
        
        <nav id="autocollapse" class="navbar navbar-inverse ng-scope" role="navigation">
          <div class="container">
            <div class="navbar-header">
              <button type="button" class="navbar-toggle" data-toggle="collapse" data-target="#navbar">
                <span class="sr-only">Toggle navigation</span>
                <span class="icon-bar"></span>
                <span class="icon-bar"></span>
                <span class="icon-bar"></span>
              </button>
              
              <a class="navbar-brand" href="../index.html">
                <img id="logo" class="svg" src="../doc_logo.png" alt="">
              </a>
            </div>
            <div class="collapse navbar-collapse" id="navbar">
              <form class="navbar-form navbar-right" role="search" id="search">
                <div class="form-group">
                  <input type="text" class="form-control" id="search-query" placeholder="Search" autocomplete="off">
                </div>
              </form>
            </div>
          </div>
        </nav>
        
        <div class="subnav navbar navbar-default">
          <div class="container hide-when-search" id="breadcrumb">
            <ul class="breadcrumb">
              <li></li>
            </ul>
          </div>
        </div>
      </header>
      <div role="main" class="container body-content hide-when-search">
        
        <div class="sidenav hide-when-search">
          <a class="btn toc-toggle collapse" data-toggle="collapse" href="#sidetoggle" aria-expanded="false" aria-controls="sidetoggle">Show / Hide Table of Contents</a>
          <div class="sidetoggle collapse" id="sidetoggle">
            <div id="sidetoc"></div>
          </div>
        </div>
        <div class="article row grid-right">
          <div class="col-md-10">
            <article class="content wrap" id="_content" data-uid="DotNext.Net.Cluster.Consensus.Raft.PersistentState.LogEntry">
  
  
  <h1 id="DotNext_Net_Cluster_Consensus_Raft_PersistentState_LogEntry" data-uid="DotNext.Net.Cluster.Consensus.Raft.PersistentState.LogEntry" class="text-break">Struct PersistentState.LogEntry
  </h1>
  <div class="markdown level0 summary"><p>Represents persistent log entry.</p>
</div>
  <div class="markdown level0 conceptual"></div>
  <div classs="implements">
    <h5>Implements</h5>
    <div><a class="xref" href="DotNext.Net.Cluster.Consensus.Raft.IRaftLogEntry.html">IRaftLogEntry</a></div>
    <div><span class="xref">IO.Log.ILogEntry</span></div>
    <div><span class="xref">IAsyncBinaryReader</span></div>
  </div>
  <div class="inheritedMembers">
    <h5>Inherited Members</h5>
    <div>
      <a class="xref" href="https://docs.microsoft.com/dotnet/api/system.valuetype.equals#System_ValueType_Equals_System_Object_">ValueType.Equals(Object)</a>
    </div>
    <div>
      <a class="xref" href="https://docs.microsoft.com/dotnet/api/system.valuetype.gethashcode#System_ValueType_GetHashCode">ValueType.GetHashCode()</a>
    </div>
    <div>
      <a class="xref" href="https://docs.microsoft.com/dotnet/api/system.valuetype.tostring#System_ValueType_ToString">ValueType.ToString()</a>
    </div>
    <div>
      <a class="xref" href="https://docs.microsoft.com/dotnet/api/system.object.equals#System_Object_Equals_System_Object_System_Object_">Object.Equals(Object, Object)</a>
    </div>
    <div>
      <a class="xref" href="https://docs.microsoft.com/dotnet/api/system.object.gettype#System_Object_GetType">Object.GetType()</a>
    </div>
    <div>
      <a class="xref" href="https://docs.microsoft.com/dotnet/api/system.object.referenceequals#System_Object_ReferenceEquals_System_Object_System_Object_">Object.ReferenceEquals(Object, Object)</a>
    </div>
  </div>
  <h6><strong>Namespace</strong>: <a class="xref" href="DotNext.Net.Cluster.Consensus.Raft.html">DotNext.Net.Cluster.Consensus.Raft</a></h6>
  <h6><strong>Assembly</strong>: DotNext.Net.Cluster.dll</h6>
  <h5 id="DotNext_Net_Cluster_Consensus_Raft_PersistentState_LogEntry_syntax">Syntax</h5>
  <div class="codewrapper">
    <pre><code class="lang-csharp hljs">protected struct LogEntry : IRaftLogEntry, IO.Log.ILogEntry, IAsyncBinaryReader</code></pre>
  </div>
  <h3 id="properties">Properties
  </h3>
  <span class="small pull-right mobile-hide">
    <span class="divider">|</span>
    <a href="https://github.com/sakno/dotNext/new/gh-pages/apiSpec/new?filename=DotNext_Net_Cluster_Consensus_Raft_PersistentState_LogEntry_IsSnapshot.md&amp;value=---%0Auid%3A%20DotNext.Net.Cluster.Consensus.Raft.PersistentState.LogEntry.IsSnapshot%0Asummary%3A%20'*You%20can%20override%20summary%20for%20the%20API%20here%20using%20*MARKDOWN*%20syntax'%0A---%0A%0A*Please%20type%20below%20more%20information%20about%20this%20API%3A*%0A%0A">Improve this Doc</a>
  </span>
  <span class="small pull-right mobile-hide">
    <a href="https://github.com/sakno/dotNext/blob/gh-pages/src/cluster/DotNext.Net.Cluster/Net/Cluster/Consensus/Raft/PersistentState.LogEntry.cs/#L45">View Source</a>
  </span>
  <a id="DotNext_Net_Cluster_Consensus_Raft_PersistentState_LogEntry_IsSnapshot_" data-uid="DotNext.Net.Cluster.Consensus.Raft.PersistentState.LogEntry.IsSnapshot*"></a>
  <h4 id="DotNext_Net_Cluster_Consensus_Raft_PersistentState_LogEntry_IsSnapshot" data-uid="DotNext.Net.Cluster.Consensus.Raft.PersistentState.LogEntry.IsSnapshot">IsSnapshot</h4>
  <div class="markdown level1 summary"><p>Gets a value indicating that this entry is a snapshot entry.</p>
</div>
  <div class="markdown level1 conceptual"></div>
  <h5 class="decalaration">Declaration</h5>
  <div class="codewrapper">
    <pre><code class="lang-csharp hljs">public bool IsSnapshot { get; }</code></pre>
  </div>
  <h5 class="propertyValue">Property Value</h5>
  <table class="table table-bordered table-striped table-condensed">
    <thead>
      <tr>
        <th>Type</th>
        <th>Description</th>
      </tr>
    </thead>
    <tbody>
      <tr>
        <td><a class="xref" href="https://docs.microsoft.com/dotnet/api/system.boolean">Boolean</a></td>
        <td></td>
      </tr>
    </tbody>
  </table>
  <span class="small pull-right mobile-hide">
    <span class="divider">|</span>
    <a href="https://github.com/sakno/dotNext/new/gh-pages/apiSpec/new?filename=DotNext_Net_Cluster_Consensus_Raft_PersistentState_LogEntry_Length.md&amp;value=---%0Auid%3A%20DotNext.Net.Cluster.Consensus.Raft.PersistentState.LogEntry.Length%0Asummary%3A%20'*You%20can%20override%20summary%20for%20the%20API%20here%20using%20*MARKDOWN*%20syntax'%0A---%0A%0A*Please%20type%20below%20more%20information%20about%20this%20API%3A*%0A%0A">Improve this Doc</a>
  </span>
  <span class="small pull-right mobile-hide">
    <a href="https://github.com/sakno/dotNext/blob/gh-pages/src/cluster/DotNext.Net.Cluster/Net/Cluster/Consensus/Raft/PersistentState.LogEntry.cs/#L50">View Source</a>
  </span>
  <a id="DotNext_Net_Cluster_Consensus_Raft_PersistentState_LogEntry_Length_" data-uid="DotNext.Net.Cluster.Consensus.Raft.PersistentState.LogEntry.Length*"></a>
  <h4 id="DotNext_Net_Cluster_Consensus_Raft_PersistentState_LogEntry_Length" data-uid="DotNext.Net.Cluster.Consensus.Raft.PersistentState.LogEntry.Length">Length</h4>
  <div class="markdown level1 summary"><p>Gets length of the log entry content, in bytes.</p>
</div>
  <div class="markdown level1 conceptual"></div>
  <h5 class="decalaration">Declaration</h5>
  <div class="codewrapper">
    <pre><code class="lang-csharp hljs">public long Length { get; }</code></pre>
  </div>
  <h5 class="propertyValue">Property Value</h5>
  <table class="table table-bordered table-striped table-condensed">
    <thead>
      <tr>
        <th>Type</th>
        <th>Description</th>
      </tr>
    </thead>
    <tbody>
      <tr>
        <td><a class="xref" href="https://docs.microsoft.com/dotnet/api/system.int64">Int64</a></td>
        <td></td>
      </tr>
    </tbody>
  </table>
  <span class="small pull-right mobile-hide">
    <span class="divider">|</span>
    <a href="https://github.com/sakno/dotNext/new/gh-pages/apiSpec/new?filename=DotNext_Net_Cluster_Consensus_Raft_PersistentState_LogEntry_Term.md&amp;value=---%0Auid%3A%20DotNext.Net.Cluster.Consensus.Raft.PersistentState.LogEntry.Term%0Asummary%3A%20'*You%20can%20override%20summary%20for%20the%20API%20here%20using%20*MARKDOWN*%20syntax'%0A---%0A%0A*Please%20type%20below%20more%20information%20about%20this%20API%3A*%0A%0A">Improve this Doc</a>
  </span>
  <span class="small pull-right mobile-hide">
    <a href="https://github.com/sakno/dotNext/blob/gh-pages/src/cluster/DotNext.Net.Cluster/Net/Cluster/Consensus/Raft/PersistentState.LogEntry.cs/#L143">View Source</a>
  </span>
  <a id="DotNext_Net_Cluster_Consensus_Raft_PersistentState_LogEntry_Term_" data-uid="DotNext.Net.Cluster.Consensus.Raft.PersistentState.LogEntry.Term*"></a>
  <h4 id="DotNext_Net_Cluster_Consensus_Raft_PersistentState_LogEntry_Term" data-uid="DotNext.Net.Cluster.Consensus.Raft.PersistentState.LogEntry.Term">Term</h4>
  <div class="markdown level1 summary"><p>Gets Raft term of this log entry.</p>
</div>
  <div class="markdown level1 conceptual"></div>
  <h5 class="decalaration">Declaration</h5>
  <div class="codewrapper">
    <pre><code class="lang-csharp hljs">public long Term { get; }</code></pre>
  </div>
  <h5 class="propertyValue">Property Value</h5>
  <table class="table table-bordered table-striped table-condensed">
    <thead>
      <tr>
        <th>Type</th>
        <th>Description</th>
      </tr>
    </thead>
    <tbody>
      <tr>
        <td><a class="xref" href="https://docs.microsoft.com/dotnet/api/system.int64">Int64</a></td>
        <td></td>
      </tr>
    </tbody>
  </table>
  <span class="small pull-right mobile-hide">
    <span class="divider">|</span>
    <a href="https://github.com/sakno/dotNext/new/gh-pages/apiSpec/new?filename=DotNext_Net_Cluster_Consensus_Raft_PersistentState_LogEntry_Timestamp.md&amp;value=---%0Auid%3A%20DotNext.Net.Cluster.Consensus.Raft.PersistentState.LogEntry.Timestamp%0Asummary%3A%20'*You%20can%20override%20summary%20for%20the%20API%20here%20using%20*MARKDOWN*%20syntax'%0A---%0A%0A*Please%20type%20below%20more%20information%20about%20this%20API%3A*%0A%0A">Improve this Doc</a>
  </span>
  <span class="small pull-right mobile-hide">
    <a href="https://github.com/sakno/dotNext/blob/gh-pages/src/cluster/DotNext.Net.Cluster/Net/Cluster/Consensus/Raft/PersistentState.LogEntry.cs/#L148">View Source</a>
  </span>
  <a id="DotNext_Net_Cluster_Consensus_Raft_PersistentState_LogEntry_Timestamp_" data-uid="DotNext.Net.Cluster.Consensus.Raft.PersistentState.LogEntry.Timestamp*"></a>
  <h4 id="DotNext_Net_Cluster_Consensus_Raft_PersistentState_LogEntry_Timestamp" data-uid="DotNext.Net.Cluster.Consensus.Raft.PersistentState.LogEntry.Timestamp">Timestamp</h4>
  <div class="markdown level1 summary"><p>Gets timestamp of this log entry.</p>
</div>
  <div class="markdown level1 conceptual"></div>
  <h5 class="decalaration">Declaration</h5>
  <div class="codewrapper">
    <pre><code class="lang-csharp hljs">public DateTimeOffset Timestamp { get; }</code></pre>
  </div>
  <h5 class="propertyValue">Property Value</h5>
  <table class="table table-bordered table-striped table-condensed">
    <thead>
      <tr>
        <th>Type</th>
        <th>Description</th>
      </tr>
    </thead>
    <tbody>
      <tr>
        <td><a class="xref" href="https://docs.microsoft.com/dotnet/api/system.datetimeoffset">DateTimeOffset</a></td>
        <td></td>
      </tr>
    </tbody>
  </table>
  <h3 id="methods">Methods
  </h3>
  <span class="small pull-right mobile-hide">
    <span class="divider">|</span>
    <a href="https://github.com/sakno/dotNext/new/gh-pages/apiSpec/new?filename=DotNext_Net_Cluster_Consensus_Raft_PersistentState_LogEntry_CopyToAsync_System_IO_Pipelines_PipeWriter_System_Threading_CancellationToken_.md&amp;value=---%0Auid%3A%20DotNext.Net.Cluster.Consensus.Raft.PersistentState.LogEntry.CopyToAsync(System.IO.Pipelines.PipeWriter%2CSystem.Threading.CancellationToken)%0Asummary%3A%20'*You%20can%20override%20summary%20for%20the%20API%20here%20using%20*MARKDOWN*%20syntax'%0A---%0A%0A*Please%20type%20below%20more%20information%20about%20this%20API%3A*%0A%0A">Improve this Doc</a>
  </span>
  <span class="small pull-right mobile-hide">
    <a href="https://github.com/sakno/dotNext/blob/gh-pages/src/cluster/DotNext.Net.Cluster/Net/Cluster/Consensus/Raft/PersistentState.LogEntry.cs/#L128">View Source</a>
  </span>
  <a id="DotNext_Net_Cluster_Consensus_Raft_PersistentState_LogEntry_CopyToAsync_" data-uid="DotNext.Net.Cluster.Consensus.Raft.PersistentState.LogEntry.CopyToAsync*"></a>
  <h4 id="DotNext_Net_Cluster_Consensus_Raft_PersistentState_LogEntry_CopyToAsync_System_IO_Pipelines_PipeWriter_System_Threading_CancellationToken_" data-uid="DotNext.Net.Cluster.Consensus.Raft.PersistentState.LogEntry.CopyToAsync(System.IO.Pipelines.PipeWriter,System.Threading.CancellationToken)">CopyToAsync(PipeWriter, CancellationToken)</h4>
  <div class="markdown level1 summary"><p>Copies the remaining content from this log entry to the specified stream.</p>
</div>
  <div class="markdown level1 conceptual"></div>
  <h5 class="decalaration">Declaration</h5>
  <div class="codewrapper">
    <pre><code class="lang-csharp hljs">public Task CopyToAsync(PipeWriter output, CancellationToken token = default(CancellationToken))</code></pre>
  </div>
  <h5 class="parameters">Parameters</h5>
  <table class="table table-bordered table-striped table-condensed">
    <thead>
      <tr>
        <th>Type</th>
        <th>Name</th>
        <th>Description</th>
      </tr>
    </thead>
    <tbody>
      <tr>
        <td><a class="xref" href="https://docs.microsoft.com/dotnet/api/system.io.pipelines.pipewriter">PipeWriter</a></td>
        <td><span class="parametername">output</span></td>
        <td><p>The stream used as copy destination.</p>
</td>
      </tr>
      <tr>
        <td><a class="xref" href="https://docs.microsoft.com/dotnet/api/system.threading.cancellationtoken">CancellationToken</a></td>
        <td><span class="parametername">token</span></td>
        <td><p>The token that can be used to cancel the operation.</p>
</td>
      </tr>
    </tbody>
  </table>
  <h5 class="returns">Returns</h5>
  <table class="table table-bordered table-striped table-condensed">
    <thead>
      <tr>
        <th>Type</th>
        <th>Description</th>
      </tr>
    </thead>
    <tbody>
      <tr>
        <td><a class="xref" href="https://docs.microsoft.com/dotnet/api/system.threading.tasks.task">Task</a></td>
        <td><p>The task representing state of asynchronous execution.</p>
</td>
      </tr>
    </tbody>
  </table>
  <h5 class="exceptions">Exceptions</h5>
  <table class="table table-bordered table-striped table-condensed">
    <thead>
      <tr>
        <th>Type</th>
        <th>Condition</th>
      </tr>
    </thead>
    <tbody>
      <tr>
        <td><a class="xref" href="https://docs.microsoft.com/dotnet/api/system.operationcanceledexception">OperationCanceledException</a></td>
        <td><p>The operation has been canceled.</p>
</td>
      </tr>
    </tbody>
  </table>
  <span class="small pull-right mobile-hide">
    <span class="divider">|</span>
    <a href="https://github.com/sakno/dotNext/new/gh-pages/apiSpec/new?filename=DotNext_Net_Cluster_Consensus_Raft_PersistentState_LogEntry_CopyToAsync_System_IO_Stream_System_Threading_CancellationToken_.md&amp;value=---%0Auid%3A%20DotNext.Net.Cluster.Consensus.Raft.PersistentState.LogEntry.CopyToAsync(System.IO.Stream%2CSystem.Threading.CancellationToken)%0Asummary%3A%20'*You%20can%20override%20summary%20for%20the%20API%20here%20using%20*MARKDOWN*%20syntax'%0A---%0A%0A*Please%20type%20below%20more%20information%20about%20this%20API%3A*%0A%0A">Improve this Doc</a>
  </span>
  <span class="small pull-right mobile-hide">
    <a href="https://github.com/sakno/dotNext/blob/gh-pages/src/cluster/DotNext.Net.Cluster/Net/Cluster/Consensus/Raft/PersistentState.LogEntry.cs/#L118">View Source</a>
  </span>
  <a id="DotNext_Net_Cluster_Consensus_Raft_PersistentState_LogEntry_CopyToAsync_" data-uid="DotNext.Net.Cluster.Consensus.Raft.PersistentState.LogEntry.CopyToAsync*"></a>
  <h4 id="DotNext_Net_Cluster_Consensus_Raft_PersistentState_LogEntry_CopyToAsync_System_IO_Stream_System_Threading_CancellationToken_" data-uid="DotNext.Net.Cluster.Consensus.Raft.PersistentState.LogEntry.CopyToAsync(System.IO.Stream,System.Threading.CancellationToken)">CopyToAsync(Stream, CancellationToken)</h4>
  <div class="markdown level1 summary"><p>Copies the remaining content from this log entry to the specified stream.</p>
</div>
  <div class="markdown level1 conceptual"></div>
  <h5 class="decalaration">Declaration</h5>
  <div class="codewrapper">
    <pre><code class="lang-csharp hljs">public Task CopyToAsync(Stream output, CancellationToken token = default(CancellationToken))</code></pre>
  </div>
  <h5 class="parameters">Parameters</h5>
  <table class="table table-bordered table-striped table-condensed">
    <thead>
      <tr>
        <th>Type</th>
        <th>Name</th>
        <th>Description</th>
      </tr>
    </thead>
    <tbody>
      <tr>
        <td><a class="xref" href="https://docs.microsoft.com/dotnet/api/system.io.stream">Stream</a></td>
        <td><span class="parametername">output</span></td>
        <td><p>The stream used as copy destination.</p>
</td>
      </tr>
      <tr>
        <td><a class="xref" href="https://docs.microsoft.com/dotnet/api/system.threading.cancellationtoken">CancellationToken</a></td>
        <td><span class="parametername">token</span></td>
        <td><p>The token that can be used to cancel the operation.</p>
</td>
      </tr>
    </tbody>
  </table>
  <h5 class="returns">Returns</h5>
  <table class="table table-bordered table-striped table-condensed">
    <thead>
      <tr>
        <th>Type</th>
        <th>Description</th>
      </tr>
    </thead>
    <tbody>
      <tr>
        <td><a class="xref" href="https://docs.microsoft.com/dotnet/api/system.threading.tasks.task">Task</a></td>
        <td><p>The task representing state of asynchronous execution.</p>
</td>
      </tr>
    </tbody>
  </table>
  <h5 class="exceptions">Exceptions</h5>
  <table class="table table-bordered table-striped table-condensed">
    <thead>
      <tr>
        <th>Type</th>
        <th>Condition</th>
      </tr>
    </thead>
    <tbody>
      <tr>
        <td><a class="xref" href="https://docs.microsoft.com/dotnet/api/system.operationcanceledexception">OperationCanceledException</a></td>
        <td><p>The operation has been canceled.</p>
</td>
      </tr>
    </tbody>
  </table>
  <span class="small pull-right mobile-hide">
    <span class="divider">|</span>
    <a href="https://github.com/sakno/dotNext/new/gh-pages/apiSpec/new?filename=DotNext_Net_Cluster_Consensus_Raft_PersistentState_LogEntry_ReadAsync_System_Memory_System_Byte__System_Threading_CancellationToken_.md&amp;value=---%0Auid%3A%20DotNext.Net.Cluster.Consensus.Raft.PersistentState.LogEntry.ReadAsync(System.Memory%7BSystem.Byte%7D%2CSystem.Threading.CancellationToken)%0Asummary%3A%20'*You%20can%20override%20summary%20for%20the%20API%20here%20using%20*MARKDOWN*%20syntax'%0A---%0A%0A*Please%20type%20below%20more%20information%20about%20this%20API%3A*%0A%0A">Improve this Doc</a>
  </span>
  <span class="small pull-right mobile-hide">
    <a href="https://github.com/sakno/dotNext/blob/gh-pages/src/cluster/DotNext.Net.Cluster/Net/Cluster/Consensus/Raft/PersistentState.LogEntry.cs/#L84">View Source</a>
  </span>
  <a id="DotNext_Net_Cluster_Consensus_Raft_PersistentState_LogEntry_ReadAsync_" data-uid="DotNext.Net.Cluster.Consensus.Raft.PersistentState.LogEntry.ReadAsync*"></a>
  <h4 id="DotNext_Net_Cluster_Consensus_Raft_PersistentState_LogEntry_ReadAsync_System_Memory_System_Byte__System_Threading_CancellationToken_" data-uid="DotNext.Net.Cluster.Consensus.Raft.PersistentState.LogEntry.ReadAsync(System.Memory{System.Byte},System.Threading.CancellationToken)">ReadAsync(Memory&lt;Byte&gt;, CancellationToken)</h4>
  <div class="markdown level1 summary"><p>Reads the data of exact size.</p>
</div>
  <div class="markdown level1 conceptual"></div>
  <h5 class="decalaration">Declaration</h5>
  <div class="codewrapper">
    <pre><code class="lang-csharp hljs">public ValueTask ReadAsync(Memory&lt;byte&gt; output, CancellationToken token = default(CancellationToken))</code></pre>
  </div>
  <h5 class="parameters">Parameters</h5>
  <table class="table table-bordered table-striped table-condensed">
    <thead>
      <tr>
        <th>Type</th>
        <th>Name</th>
        <th>Description</th>
      </tr>
    </thead>
    <tbody>
      <tr>
        <td><a class="xref" href="https://docs.microsoft.com/dotnet/api/system.memory-1">Memory</a>&lt;<a class="xref" href="https://docs.microsoft.com/dotnet/api/system.byte">Byte</a>&gt;</td>
        <td><span class="parametername">output</span></td>
        <td><p>The buffer to be modified with the data from log entry.</p>
</td>
      </tr>
      <tr>
        <td><a class="xref" href="https://docs.microsoft.com/dotnet/api/system.threading.cancellationtoken">CancellationToken</a></td>
        <td><span class="parametername">token</span></td>
        <td><p>The token that can be used to cancel the operation.</p>
</td>
      </tr>
    </tbody>
  </table>
  <h5 class="returns">Returns</h5>
  <table class="table table-bordered table-striped table-condensed">
    <thead>
      <tr>
        <th>Type</th>
        <th>Description</th>
      </tr>
    </thead>
    <tbody>
      <tr>
        <td><a class="xref" href="https://docs.microsoft.com/dotnet/api/system.threading.tasks.valuetask">ValueTask</a></td>
        <td><p>The task representing state of asynchronous execution.</p>
</td>
      </tr>
    </tbody>
  </table>
  <h5 class="exceptions">Exceptions</h5>
  <table class="table table-bordered table-striped table-condensed">
    <thead>
      <tr>
        <th>Type</th>
        <th>Condition</th>
      </tr>
    </thead>
    <tbody>
      <tr>
        <td><a class="xref" href="https://docs.microsoft.com/dotnet/api/system.operationcanceledexception">OperationCanceledException</a></td>
        <td><p>The operation has been canceled.</p>
</td>
      </tr>
      <tr>
        <td><a class="xref" href="https://docs.microsoft.com/dotnet/api/system.io.endofstreamexception">EndOfStreamException</a></td>
        <td><p>The end of the stream is reached.</p>
</td>
      </tr>
    </tbody>
  </table>
  <span class="small pull-right mobile-hide">
    <span class="divider">|</span>
    <a href="https://github.com/sakno/dotNext/new/gh-pages/apiSpec/new?filename=DotNext_Net_Cluster_Consensus_Raft_PersistentState_LogEntry_ReadAsync__1_System_Threading_CancellationToken_.md&amp;value=---%0Auid%3A%20DotNext.Net.Cluster.Consensus.Raft.PersistentState.LogEntry.ReadAsync%60%601(System.Threading.CancellationToken)%0Asummary%3A%20'*You%20can%20override%20summary%20for%20the%20API%20here%20using%20*MARKDOWN*%20syntax'%0A---%0A%0A*Please%20type%20below%20more%20information%20about%20this%20API%3A*%0A%0A">Improve this Doc</a>
  </span>
  <span class="small pull-right mobile-hide">
    <a href="https://github.com/sakno/dotNext/blob/gh-pages/src/cluster/DotNext.Net.Cluster/Net/Cluster/Consensus/Raft/PersistentState.LogEntry.cs/#L66">View Source</a>
  </span>
  <a id="DotNext_Net_Cluster_Consensus_Raft_PersistentState_LogEntry_ReadAsync_" data-uid="DotNext.Net.Cluster.Consensus.Raft.PersistentState.LogEntry.ReadAsync*"></a>
  <h4 id="DotNext_Net_Cluster_Consensus_Raft_PersistentState_LogEntry_ReadAsync__1_System_Threading_CancellationToken_" data-uid="DotNext.Net.Cluster.Consensus.Raft.PersistentState.LogEntry.ReadAsync``1(System.Threading.CancellationToken)">ReadAsync&lt;T&gt;(CancellationToken)</h4>
  <div class="markdown level1 summary"><p>Reads the value of blittable type from the log entry
and advances position in the underlying stream.</p>
</div>
  <div class="markdown level1 conceptual"></div>
  <h5 class="decalaration">Declaration</h5>
  <div class="codewrapper">
    <pre><code class="lang-csharp hljs">public ValueTask&lt;T&gt; ReadAsync&lt;T&gt;(CancellationToken token = default(CancellationToken))
    where T : struct</code></pre>
  </div>
  <h5 class="parameters">Parameters</h5>
  <table class="table table-bordered table-striped table-condensed">
    <thead>
      <tr>
        <th>Type</th>
        <th>Name</th>
        <th>Description</th>
      </tr>
    </thead>
    <tbody>
      <tr>
        <td><a class="xref" href="https://docs.microsoft.com/dotnet/api/system.threading.cancellationtoken">CancellationToken</a></td>
        <td><span class="parametername">token</span></td>
        <td><p>The token that can be used to cancel the operation.</p>
</td>
      </tr>
    </tbody>
  </table>
  <h5 class="returns">Returns</h5>
  <table class="table table-bordered table-striped table-condensed">
    <thead>
      <tr>
        <th>Type</th>
        <th>Description</th>
      </tr>
    </thead>
    <tbody>
      <tr>
        <td><a class="xref" href="https://docs.microsoft.com/dotnet/api/system.threading.tasks.valuetask-1">ValueTask</a>&lt;T&gt;</td>
        <td><p>Decoded value of blittable type.</p>
</td>
      </tr>
    </tbody>
  </table>
  <h5 class="typeParameters">Type Parameters</h5>
  <table class="table table-bordered table-striped table-condensed">
    <thead>
      <tr>
        <th>Name</th>
        <th>Description</th>
      </tr>
    </thead>
    <tbody>
      <tr>
        <td><span class="parametername">T</span></td>
        <td><p>The type of value to read.</p>
</td>
      </tr>
    </tbody>
  </table>
  <h5 class="exceptions">Exceptions</h5>
  <table class="table table-bordered table-striped table-condensed">
    <thead>
      <tr>
        <th>Type</th>
        <th>Condition</th>
      </tr>
    </thead>
    <tbody>
      <tr>
        <td><a class="xref" href="https://docs.microsoft.com/dotnet/api/system.operationcanceledexception">OperationCanceledException</a></td>
        <td><p>The operation has been canceled.</p>
</td>
      </tr>
      <tr>
        <td><a class="xref" href="https://docs.microsoft.com/dotnet/api/system.io.endofstreamexception">EndOfStreamException</a></td>
        <td><p>The end of the stream is reached.</p>
</td>
      </tr>
    </tbody>
  </table>
  <span class="small pull-right mobile-hide">
    <span class="divider">|</span>
    <a href="https://github.com/sakno/dotNext/new/gh-pages/apiSpec/new?filename=DotNext_Net_Cluster_Consensus_Raft_PersistentState_LogEntry_ReadStringAsync_StringLengthEncoding_DecodingContext_System_Threading_CancellationToken_.md&amp;value=---%0Auid%3A%20DotNext.Net.Cluster.Consensus.Raft.PersistentState.LogEntry.ReadStringAsync(StringLengthEncoding%2CDecodingContext%2CSystem.Threading.CancellationToken)%0Asummary%3A%20'*You%20can%20override%20summary%20for%20the%20API%20here%20using%20*MARKDOWN*%20syntax'%0A---%0A%0A*Please%20type%20below%20more%20information%20about%20this%20API%3A*%0A%0A">Improve this Doc</a>
  </span>
  <span class="small pull-right mobile-hide">
    <a href="https://github.com/sakno/dotNext/blob/gh-pages/src/cluster/DotNext.Net.Cluster/Net/Cluster/Consensus/Raft/PersistentState.LogEntry.cs/#L108">View Source</a>
  </span>
  <a id="DotNext_Net_Cluster_Consensus_Raft_PersistentState_LogEntry_ReadStringAsync_" data-uid="DotNext.Net.Cluster.Consensus.Raft.PersistentState.LogEntry.ReadStringAsync*"></a>
  <h4 id="DotNext_Net_Cluster_Consensus_Raft_PersistentState_LogEntry_ReadStringAsync_StringLengthEncoding_DecodingContext_System_Threading_CancellationToken_" data-uid="DotNext.Net.Cluster.Consensus.Raft.PersistentState.LogEntry.ReadStringAsync(StringLengthEncoding,DecodingContext,System.Threading.CancellationToken)">ReadStringAsync(StringLengthEncoding, DecodingContext, CancellationToken)</h4>
  <div class="markdown level1 summary"><p>Reads the string of the specified encoding.</p>
</div>
  <div class="markdown level1 conceptual"></div>
  <h5 class="decalaration">Declaration</h5>
  <div class="codewrapper">
    <pre><code class="lang-csharp hljs">public ValueTask&lt;string&gt; ReadStringAsync(StringLengthEncoding lengthFormat, DecodingContext context, CancellationToken token = default(CancellationToken))</code></pre>
  </div>
  <h5 class="parameters">Parameters</h5>
  <table class="table table-bordered table-striped table-condensed">
    <thead>
      <tr>
        <th>Type</th>
        <th>Name</th>
        <th>Description</th>
      </tr>
    </thead>
    <tbody>
      <tr>
        <td><span class="xref">StringLengthEncoding</span></td>
        <td><span class="parametername">lengthFormat</span></td>
        <td><p>Indicates how the string length is encoded in underlying stream.</p>
</td>
      </tr>
      <tr>
        <td><span class="xref">DecodingContext</span></td>
        <td><span class="parametername">context</span></td>
        <td><p>The context of string decoding.</p>
</td>
      </tr>
      <tr>
        <td><a class="xref" href="https://docs.microsoft.com/dotnet/api/system.threading.cancellationtoken">CancellationToken</a></td>
        <td><span class="parametername">token</span></td>
        <td><p>The token that can be used to cancel the operation.</p>
</td>
      </tr>
    </tbody>
  </table>
  <h5 class="returns">Returns</h5>
  <table class="table table-bordered table-striped table-condensed">
    <thead>
      <tr>
        <th>Type</th>
        <th>Description</th>
      </tr>
    </thead>
    <tbody>
      <tr>
        <td><a class="xref" href="https://docs.microsoft.com/dotnet/api/system.threading.tasks.valuetask-1">ValueTask</a>&lt;<a class="xref" href="https://docs.microsoft.com/dotnet/api/system.string">String</a>&gt;</td>
        <td><p>The decoded string.</p>
</td>
      </tr>
    </tbody>
  </table>
  <h5 class="exceptions">Exceptions</h5>
  <table class="table table-bordered table-striped table-condensed">
    <thead>
      <tr>
        <th>Type</th>
        <th>Condition</th>
      </tr>
    </thead>
    <tbody>
      <tr>
        <td><a class="xref" href="https://docs.microsoft.com/dotnet/api/system.operationcanceledexception">OperationCanceledException</a></td>
        <td><p>The operation has been canceled.</p>
</td>
      </tr>
      <tr>
        <td><a class="xref" href="https://docs.microsoft.com/dotnet/api/system.io.endofstreamexception">EndOfStreamException</a></td>
        <td><p>The end of the stream is reached.</p>
</td>
      </tr>
    </tbody>
  </table>
  <span class="small pull-right mobile-hide">
    <span class="divider">|</span>
    <a href="https://github.com/sakno/dotNext/new/gh-pages/apiSpec/new?filename=DotNext_Net_Cluster_Consensus_Raft_PersistentState_LogEntry_ReadStringAsync_System_Int32_DecodingContext_System_Threading_CancellationToken_.md&amp;value=---%0Auid%3A%20DotNext.Net.Cluster.Consensus.Raft.PersistentState.LogEntry.ReadStringAsync(System.Int32%2CDecodingContext%2CSystem.Threading.CancellationToken)%0Asummary%3A%20'*You%20can%20override%20summary%20for%20the%20API%20here%20using%20*MARKDOWN*%20syntax'%0A---%0A%0A*Please%20type%20below%20more%20information%20about%20this%20API%3A*%0A%0A">Improve this Doc</a>
  </span>
  <span class="small pull-right mobile-hide">
    <a href="https://github.com/sakno/dotNext/blob/gh-pages/src/cluster/DotNext.Net.Cluster/Net/Cluster/Consensus/Raft/PersistentState.LogEntry.cs/#L96">View Source</a>
  </span>
  <a id="DotNext_Net_Cluster_Consensus_Raft_PersistentState_LogEntry_ReadStringAsync_" data-uid="DotNext.Net.Cluster.Consensus.Raft.PersistentState.LogEntry.ReadStringAsync*"></a>
  <h4 id="DotNext_Net_Cluster_Consensus_Raft_PersistentState_LogEntry_ReadStringAsync_System_Int32_DecodingContext_System_Threading_CancellationToken_" data-uid="DotNext.Net.Cluster.Consensus.Raft.PersistentState.LogEntry.ReadStringAsync(System.Int32,DecodingContext,System.Threading.CancellationToken)">ReadStringAsync(Int32, DecodingContext, CancellationToken)</h4>
  <div class="markdown level1 summary"><p>Reads the string of the specified encoding and length.</p>
</div>
  <div class="markdown level1 conceptual"></div>
  <h5 class="decalaration">Declaration</h5>
  <div class="codewrapper">
    <pre><code class="lang-csharp hljs">public ValueTask&lt;string&gt; ReadStringAsync(int length, DecodingContext context, CancellationToken token = default(CancellationToken))</code></pre>
  </div>
  <h5 class="parameters">Parameters</h5>
  <table class="table table-bordered table-striped table-condensed">
    <thead>
      <tr>
        <th>Type</th>
        <th>Name</th>
        <th>Description</th>
      </tr>
    </thead>
    <tbody>
      <tr>
        <td><a class="xref" href="https://docs.microsoft.com/dotnet/api/system.int32">Int32</a></td>
        <td><span class="parametername">length</span></td>
        <td><p>The length of the string, in bytes.</p>
</td>
      </tr>
      <tr>
        <td><span class="xref">DecodingContext</span></td>
        <td><span class="parametername">context</span></td>
        <td><p>The context of string decoding.</p>
</td>
      </tr>
      <tr>
        <td><a class="xref" href="https://docs.microsoft.com/dotnet/api/system.threading.cancellationtoken">CancellationToken</a></td>
        <td><span class="parametername">token</span></td>
        <td><p>The token that can be used to cancel the operation.</p>
</td>
      </tr>
    </tbody>
  </table>
  <h5 class="returns">Returns</h5>
  <table class="table table-bordered table-striped table-condensed">
    <thead>
      <tr>
        <th>Type</th>
        <th>Description</th>
      </tr>
    </thead>
    <tbody>
      <tr>
        <td><a class="xref" href="https://docs.microsoft.com/dotnet/api/system.threading.tasks.valuetask-1">ValueTask</a>&lt;<a class="xref" href="https://docs.microsoft.com/dotnet/api/system.string">String</a>&gt;</td>
        <td><p>The decoded string.</p>
</td>
      </tr>
    </tbody>
  </table>
  <h5 class="exceptions">Exceptions</h5>
  <table class="table table-bordered table-striped table-condensed">
    <thead>
      <tr>
        <th>Type</th>
        <th>Condition</th>
      </tr>
    </thead>
    <tbody>
      <tr>
        <td><a class="xref" href="https://docs.microsoft.com/dotnet/api/system.operationcanceledexception">OperationCanceledException</a></td>
        <td><p>The operation has been canceled.</p>
</td>
      </tr>
      <tr>
        <td><a class="xref" href="https://docs.microsoft.com/dotnet/api/system.io.endofstreamexception">EndOfStreamException</a></td>
        <td><p>The end of the stream is reached.</p>
</td>
      </tr>
    </tbody>
  </table>
  <h3 id="implements">Implements</h3>
  <div>
      <a class="xref" href="DotNext.Net.Cluster.Consensus.Raft.IRaftLogEntry.html">IRaftLogEntry</a>
  </div>
  <div>
      <span class="xref">IO.Log.ILogEntry</span>
  </div>
  <div>
      <span class="xref">IAsyncBinaryReader</span>
  </div>
  <h3 id="extensionmethods">Extension Methods</h3>
  <div>
      <a class="xref" href="DotNext.Linq.Expressions.ExpressionBuilder.html#DotNext_Linq_Expressions_ExpressionBuilder_Const__1___0_">ExpressionBuilder.Const&lt;T&gt;(T)</a>
  </div>
</article>
          </div>
          
          <div class="hidden-sm col-md-2" role="complementary">
            <div class="sideaffix">
              <div class="contribution">
                <ul class="nav">
                  <li>
                    <a href="https://github.com/sakno/dotNext/new/gh-pages/apiSpec/new?filename=DotNext_Net_Cluster_Consensus_Raft_PersistentState_LogEntry.md&amp;value=---%0Auid%3A%20DotNext.Net.Cluster.Consensus.Raft.PersistentState.LogEntry%0Asummary%3A%20'*You%20can%20override%20summary%20for%20the%20API%20here%20using%20*MARKDOWN*%20syntax'%0A---%0A%0A*Please%20type%20below%20more%20information%20about%20this%20API%3A*%0A%0A" class="contribution-link">Improve this Doc</a>
                  </li>
                  <li>
                    <a href="https://github.com/sakno/dotNext/blob/gh-pages/src/cluster/DotNext.Net.Cluster/Net/Cluster/Consensus/Raft/PersistentState.LogEntry.cs/#L18" class="contribution-link">View Source</a>
                  </li>
                </ul>
              </div>
              <nav class="bs-docs-sidebar hidden-print hidden-xs hidden-sm affix" id="affix">
              <!-- <p><a class="back-to-top" href="#top">Back to top</a><p> -->
              </nav>
            </div>
          </div>
        </div>
      </div>
      
      <footer>
        <div class="grad-bottom"></div>
        <div class="footer">
          <div class="container">
            <span class="pull-right">
              <a href="#top">Back to top</a>
            </span>
            
            <span>Generated by <strong>DocFX</strong></span>
          </div>
        </div>
      </footer>
    </div>
    
    <script type="text/javascript" src="../styles/docfx.vendor.js"></script>
    <script type="text/javascript" src="../styles/docfx.js"></script>
    <script type="text/javascript" src="../styles/main.js"></script>
  </body>
</html>
<|MERGE_RESOLUTION|>--- conflicted
+++ resolved
@@ -1,15 +1,14 @@
-﻿<!DOCTYPE html>
-<!--[if IE]><![endif]-->
-<html>
+﻿<!DOCTYPE html>
+<!--[if IE]><![endif]-->
+<html>
   
   <head>
     <meta charset="utf-8">
     <meta http-equiv="X-UA-Compatible" content="IE=edge,chrome=1">
-    <title>Struct PersistentState.LogEntry
+    <title>Struct PersistentState.LogEntry
    | .NEXT </title>
     <meta name="viewport" content="width=device-width">
-    <meta name="title" content="Struct PersistentState.LogEntry
-<<<<<<< HEAD
+    <meta name="title" content="Struct PersistentState.LogEntry
    | .NEXT ">
     <meta name="generator" content="docfx 2.50.0.0">
     
@@ -23,765 +22,754 @@
     
     
     
-=======
-   | .NEXT ">
-    <meta name="generator" content="docfx 2.49.0.0">
-    
-    <link rel="shortcut icon" href="../fav.ico">
-    <link rel="stylesheet" href="../styles/docfx.vendor.css">
-    <link rel="stylesheet" href="../styles/docfx.css">
-    <link rel="stylesheet" href="../styles/main.css">
-    <link href="https://fonts.googleapis.com/css?family=Open+Sans" rel="stylesheet">
-    <meta property="docfx:navrel" content="../toc.html">
-    <meta property="docfx:tocrel" content="toc.html">
-    
-    
-    
->>>>>>> ceac8404
-  </head>  <body data-spy="scroll" data-target="#affix" data-offset="120">
-    <div id="wrapper">
-      <header>
-        
-        <nav id="autocollapse" class="navbar navbar-inverse ng-scope" role="navigation">
-          <div class="container">
-            <div class="navbar-header">
-              <button type="button" class="navbar-toggle" data-toggle="collapse" data-target="#navbar">
-                <span class="sr-only">Toggle navigation</span>
-                <span class="icon-bar"></span>
-                <span class="icon-bar"></span>
-                <span class="icon-bar"></span>
-              </button>
-              
-              <a class="navbar-brand" href="../index.html">
-                <img id="logo" class="svg" src="../doc_logo.png" alt="">
-              </a>
-            </div>
-            <div class="collapse navbar-collapse" id="navbar">
-              <form class="navbar-form navbar-right" role="search" id="search">
-                <div class="form-group">
-                  <input type="text" class="form-control" id="search-query" placeholder="Search" autocomplete="off">
-                </div>
-              </form>
-            </div>
-          </div>
-        </nav>
-        
-        <div class="subnav navbar navbar-default">
-          <div class="container hide-when-search" id="breadcrumb">
-            <ul class="breadcrumb">
-              <li></li>
-            </ul>
-          </div>
-        </div>
-      </header>
-      <div role="main" class="container body-content hide-when-search">
-        
-        <div class="sidenav hide-when-search">
-          <a class="btn toc-toggle collapse" data-toggle="collapse" href="#sidetoggle" aria-expanded="false" aria-controls="sidetoggle">Show / Hide Table of Contents</a>
-          <div class="sidetoggle collapse" id="sidetoggle">
-            <div id="sidetoc"></div>
-          </div>
-        </div>
-        <div class="article row grid-right">
-          <div class="col-md-10">
-            <article class="content wrap" id="_content" data-uid="DotNext.Net.Cluster.Consensus.Raft.PersistentState.LogEntry">
-  
-  
-  <h1 id="DotNext_Net_Cluster_Consensus_Raft_PersistentState_LogEntry" data-uid="DotNext.Net.Cluster.Consensus.Raft.PersistentState.LogEntry" class="text-break">Struct PersistentState.LogEntry
-  </h1>
+  </head>  <body data-spy="scroll" data-target="#affix" data-offset="120">
+    <div id="wrapper">
+      <header>
+        
+        <nav id="autocollapse" class="navbar navbar-inverse ng-scope" role="navigation">
+          <div class="container">
+            <div class="navbar-header">
+              <button type="button" class="navbar-toggle" data-toggle="collapse" data-target="#navbar">
+                <span class="sr-only">Toggle navigation</span>
+                <span class="icon-bar"></span>
+                <span class="icon-bar"></span>
+                <span class="icon-bar"></span>
+              </button>
+              
+              <a class="navbar-brand" href="../index.html">
+                <img id="logo" class="svg" src="../doc_logo.png" alt="">
+              </a>
+            </div>
+            <div class="collapse navbar-collapse" id="navbar">
+              <form class="navbar-form navbar-right" role="search" id="search">
+                <div class="form-group">
+                  <input type="text" class="form-control" id="search-query" placeholder="Search" autocomplete="off">
+                </div>
+              </form>
+            </div>
+          </div>
+        </nav>
+        
+        <div class="subnav navbar navbar-default">
+          <div class="container hide-when-search" id="breadcrumb">
+            <ul class="breadcrumb">
+              <li></li>
+            </ul>
+          </div>
+        </div>
+      </header>
+      <div role="main" class="container body-content hide-when-search">
+        
+        <div class="sidenav hide-when-search">
+          <a class="btn toc-toggle collapse" data-toggle="collapse" href="#sidetoggle" aria-expanded="false" aria-controls="sidetoggle">Show / Hide Table of Contents</a>
+          <div class="sidetoggle collapse" id="sidetoggle">
+            <div id="sidetoc"></div>
+          </div>
+        </div>
+        <div class="article row grid-right">
+          <div class="col-md-10">
+            <article class="content wrap" id="_content" data-uid="DotNext.Net.Cluster.Consensus.Raft.PersistentState.LogEntry">
+  
+  
+  <h1 id="DotNext_Net_Cluster_Consensus_Raft_PersistentState_LogEntry" data-uid="DotNext.Net.Cluster.Consensus.Raft.PersistentState.LogEntry" class="text-break">Struct PersistentState.LogEntry
+  </h1>
   <div class="markdown level0 summary"><p>Represents persistent log entry.</p>
-</div>
-  <div class="markdown level0 conceptual"></div>
-  <div classs="implements">
-    <h5>Implements</h5>
-    <div><a class="xref" href="DotNext.Net.Cluster.Consensus.Raft.IRaftLogEntry.html">IRaftLogEntry</a></div>
-    <div><span class="xref">IO.Log.ILogEntry</span></div>
-    <div><span class="xref">IAsyncBinaryReader</span></div>
-  </div>
-  <div class="inheritedMembers">
-    <h5>Inherited Members</h5>
-    <div>
-      <a class="xref" href="https://docs.microsoft.com/dotnet/api/system.valuetype.equals#System_ValueType_Equals_System_Object_">ValueType.Equals(Object)</a>
-    </div>
-    <div>
-      <a class="xref" href="https://docs.microsoft.com/dotnet/api/system.valuetype.gethashcode#System_ValueType_GetHashCode">ValueType.GetHashCode()</a>
-    </div>
-    <div>
-      <a class="xref" href="https://docs.microsoft.com/dotnet/api/system.valuetype.tostring#System_ValueType_ToString">ValueType.ToString()</a>
-    </div>
-    <div>
-      <a class="xref" href="https://docs.microsoft.com/dotnet/api/system.object.equals#System_Object_Equals_System_Object_System_Object_">Object.Equals(Object, Object)</a>
-    </div>
-    <div>
-      <a class="xref" href="https://docs.microsoft.com/dotnet/api/system.object.gettype#System_Object_GetType">Object.GetType()</a>
-    </div>
-    <div>
-      <a class="xref" href="https://docs.microsoft.com/dotnet/api/system.object.referenceequals#System_Object_ReferenceEquals_System_Object_System_Object_">Object.ReferenceEquals(Object, Object)</a>
-    </div>
-  </div>
-  <h6><strong>Namespace</strong>: <a class="xref" href="DotNext.Net.Cluster.Consensus.Raft.html">DotNext.Net.Cluster.Consensus.Raft</a></h6>
-  <h6><strong>Assembly</strong>: DotNext.Net.Cluster.dll</h6>
-  <h5 id="DotNext_Net_Cluster_Consensus_Raft_PersistentState_LogEntry_syntax">Syntax</h5>
-  <div class="codewrapper">
-    <pre><code class="lang-csharp hljs">protected struct LogEntry : IRaftLogEntry, IO.Log.ILogEntry, IAsyncBinaryReader</code></pre>
-  </div>
-  <h3 id="properties">Properties
-  </h3>
-  <span class="small pull-right mobile-hide">
-    <span class="divider">|</span>
-    <a href="https://github.com/sakno/dotNext/new/gh-pages/apiSpec/new?filename=DotNext_Net_Cluster_Consensus_Raft_PersistentState_LogEntry_IsSnapshot.md&amp;value=---%0Auid%3A%20DotNext.Net.Cluster.Consensus.Raft.PersistentState.LogEntry.IsSnapshot%0Asummary%3A%20'*You%20can%20override%20summary%20for%20the%20API%20here%20using%20*MARKDOWN*%20syntax'%0A---%0A%0A*Please%20type%20below%20more%20information%20about%20this%20API%3A*%0A%0A">Improve this Doc</a>
-  </span>
-  <span class="small pull-right mobile-hide">
-    <a href="https://github.com/sakno/dotNext/blob/gh-pages/src/cluster/DotNext.Net.Cluster/Net/Cluster/Consensus/Raft/PersistentState.LogEntry.cs/#L45">View Source</a>
-  </span>
-  <a id="DotNext_Net_Cluster_Consensus_Raft_PersistentState_LogEntry_IsSnapshot_" data-uid="DotNext.Net.Cluster.Consensus.Raft.PersistentState.LogEntry.IsSnapshot*"></a>
-  <h4 id="DotNext_Net_Cluster_Consensus_Raft_PersistentState_LogEntry_IsSnapshot" data-uid="DotNext.Net.Cluster.Consensus.Raft.PersistentState.LogEntry.IsSnapshot">IsSnapshot</h4>
+</div>
+  <div class="markdown level0 conceptual"></div>
+  <div classs="implements">
+    <h5>Implements</h5>
+    <div><a class="xref" href="DotNext.Net.Cluster.Consensus.Raft.IRaftLogEntry.html">IRaftLogEntry</a></div>
+    <div><a class="xref" href="DotNext.IO.Log.ILogEntry.html">ILogEntry</a></div>
+    <div><span class="xref">IAsyncBinaryReader</span></div>
+  </div>
+  <div class="inheritedMembers">
+    <h5>Inherited Members</h5>
+    <div>
+      <a class="xref" href="https://docs.microsoft.com/dotnet/api/system.valuetype.equals#System_ValueType_Equals_System_Object_">ValueType.Equals(Object)</a>
+    </div>
+    <div>
+      <a class="xref" href="https://docs.microsoft.com/dotnet/api/system.valuetype.gethashcode#System_ValueType_GetHashCode">ValueType.GetHashCode()</a>
+    </div>
+    <div>
+      <a class="xref" href="https://docs.microsoft.com/dotnet/api/system.valuetype.tostring#System_ValueType_ToString">ValueType.ToString()</a>
+    </div>
+    <div>
+      <a class="xref" href="https://docs.microsoft.com/dotnet/api/system.object.equals#System_Object_Equals_System_Object_System_Object_">Object.Equals(Object, Object)</a>
+    </div>
+    <div>
+      <a class="xref" href="https://docs.microsoft.com/dotnet/api/system.object.gettype#System_Object_GetType">Object.GetType()</a>
+    </div>
+    <div>
+      <a class="xref" href="https://docs.microsoft.com/dotnet/api/system.object.referenceequals#System_Object_ReferenceEquals_System_Object_System_Object_">Object.ReferenceEquals(Object, Object)</a>
+    </div>
+  </div>
+  <h6><strong>Namespace</strong>: <a class="xref" href="DotNext.Net.Cluster.Consensus.Raft.html">DotNext.Net.Cluster.Consensus.Raft</a></h6>
+  <h6><strong>Assembly</strong>: DotNext.Net.Cluster.dll</h6>
+  <h5 id="DotNext_Net_Cluster_Consensus_Raft_PersistentState_LogEntry_syntax">Syntax</h5>
+  <div class="codewrapper">
+    <pre><code class="lang-csharp hljs">protected struct LogEntry : IRaftLogEntry, Log.ILogEntry, IAsyncBinaryReader</code></pre>
+  </div>
+  <h3 id="properties">Properties
+  </h3>
+  <span class="small pull-right mobile-hide">
+    <span class="divider">|</span>
+    <a href="https://github.com/sakno/DotNext/new/gh-pages/apiSpec/new?filename=DotNext_Net_Cluster_Consensus_Raft_PersistentState_LogEntry_IsSnapshot.md&amp;value=---%0Auid%3A%20DotNext.Net.Cluster.Consensus.Raft.PersistentState.LogEntry.IsSnapshot%0Asummary%3A%20'*You%20can%20override%20summary%20for%20the%20API%20here%20using%20*MARKDOWN*%20syntax'%0A---%0A%0A*Please%20type%20below%20more%20information%20about%20this%20API%3A*%0A%0A">Improve this Doc</a>
+  </span>
+  <span class="small pull-right mobile-hide">
+    <a href="https://github.com/sakno/DotNext/blob/gh-pages/src/cluster/DotNext.Net.Cluster/Net/Cluster/Consensus/Raft/PersistentState.LogEntry.cs/#L45">View Source</a>
+  </span>
+  <a id="DotNext_Net_Cluster_Consensus_Raft_PersistentState_LogEntry_IsSnapshot_" data-uid="DotNext.Net.Cluster.Consensus.Raft.PersistentState.LogEntry.IsSnapshot*"></a>
+  <h4 id="DotNext_Net_Cluster_Consensus_Raft_PersistentState_LogEntry_IsSnapshot" data-uid="DotNext.Net.Cluster.Consensus.Raft.PersistentState.LogEntry.IsSnapshot">IsSnapshot</h4>
   <div class="markdown level1 summary"><p>Gets a value indicating that this entry is a snapshot entry.</p>
-</div>
-  <div class="markdown level1 conceptual"></div>
-  <h5 class="decalaration">Declaration</h5>
-  <div class="codewrapper">
-    <pre><code class="lang-csharp hljs">public bool IsSnapshot { get; }</code></pre>
-  </div>
-  <h5 class="propertyValue">Property Value</h5>
-  <table class="table table-bordered table-striped table-condensed">
-    <thead>
-      <tr>
-        <th>Type</th>
-        <th>Description</th>
-      </tr>
-    </thead>
-    <tbody>
-      <tr>
-        <td><a class="xref" href="https://docs.microsoft.com/dotnet/api/system.boolean">Boolean</a></td>
-        <td></td>
-      </tr>
-    </tbody>
-  </table>
-  <span class="small pull-right mobile-hide">
-    <span class="divider">|</span>
-    <a href="https://github.com/sakno/dotNext/new/gh-pages/apiSpec/new?filename=DotNext_Net_Cluster_Consensus_Raft_PersistentState_LogEntry_Length.md&amp;value=---%0Auid%3A%20DotNext.Net.Cluster.Consensus.Raft.PersistentState.LogEntry.Length%0Asummary%3A%20'*You%20can%20override%20summary%20for%20the%20API%20here%20using%20*MARKDOWN*%20syntax'%0A---%0A%0A*Please%20type%20below%20more%20information%20about%20this%20API%3A*%0A%0A">Improve this Doc</a>
-  </span>
-  <span class="small pull-right mobile-hide">
-    <a href="https://github.com/sakno/dotNext/blob/gh-pages/src/cluster/DotNext.Net.Cluster/Net/Cluster/Consensus/Raft/PersistentState.LogEntry.cs/#L50">View Source</a>
-  </span>
-  <a id="DotNext_Net_Cluster_Consensus_Raft_PersistentState_LogEntry_Length_" data-uid="DotNext.Net.Cluster.Consensus.Raft.PersistentState.LogEntry.Length*"></a>
-  <h4 id="DotNext_Net_Cluster_Consensus_Raft_PersistentState_LogEntry_Length" data-uid="DotNext.Net.Cluster.Consensus.Raft.PersistentState.LogEntry.Length">Length</h4>
+</div>
+  <div class="markdown level1 conceptual"></div>
+  <h5 class="decalaration">Declaration</h5>
+  <div class="codewrapper">
+    <pre><code class="lang-csharp hljs">public bool IsSnapshot { get; }</code></pre>
+  </div>
+  <h5 class="propertyValue">Property Value</h5>
+  <table class="table table-bordered table-striped table-condensed">
+    <thead>
+      <tr>
+        <th>Type</th>
+        <th>Description</th>
+      </tr>
+    </thead>
+    <tbody>
+      <tr>
+        <td><a class="xref" href="https://docs.microsoft.com/dotnet/api/system.boolean">Boolean</a></td>
+        <td></td>
+      </tr>
+    </tbody>
+  </table>
+  <span class="small pull-right mobile-hide">
+    <span class="divider">|</span>
+    <a href="https://github.com/sakno/DotNext/new/gh-pages/apiSpec/new?filename=DotNext_Net_Cluster_Consensus_Raft_PersistentState_LogEntry_Length.md&amp;value=---%0Auid%3A%20DotNext.Net.Cluster.Consensus.Raft.PersistentState.LogEntry.Length%0Asummary%3A%20'*You%20can%20override%20summary%20for%20the%20API%20here%20using%20*MARKDOWN*%20syntax'%0A---%0A%0A*Please%20type%20below%20more%20information%20about%20this%20API%3A*%0A%0A">Improve this Doc</a>
+  </span>
+  <span class="small pull-right mobile-hide">
+    <a href="https://github.com/sakno/DotNext/blob/gh-pages/src/cluster/DotNext.Net.Cluster/Net/Cluster/Consensus/Raft/PersistentState.LogEntry.cs/#L50">View Source</a>
+  </span>
+  <a id="DotNext_Net_Cluster_Consensus_Raft_PersistentState_LogEntry_Length_" data-uid="DotNext.Net.Cluster.Consensus.Raft.PersistentState.LogEntry.Length*"></a>
+  <h4 id="DotNext_Net_Cluster_Consensus_Raft_PersistentState_LogEntry_Length" data-uid="DotNext.Net.Cluster.Consensus.Raft.PersistentState.LogEntry.Length">Length</h4>
   <div class="markdown level1 summary"><p>Gets length of the log entry content, in bytes.</p>
-</div>
-  <div class="markdown level1 conceptual"></div>
-  <h5 class="decalaration">Declaration</h5>
-  <div class="codewrapper">
-    <pre><code class="lang-csharp hljs">public long Length { get; }</code></pre>
-  </div>
-  <h5 class="propertyValue">Property Value</h5>
-  <table class="table table-bordered table-striped table-condensed">
-    <thead>
-      <tr>
-        <th>Type</th>
-        <th>Description</th>
-      </tr>
-    </thead>
-    <tbody>
-      <tr>
-        <td><a class="xref" href="https://docs.microsoft.com/dotnet/api/system.int64">Int64</a></td>
-        <td></td>
-      </tr>
-    </tbody>
-  </table>
-  <span class="small pull-right mobile-hide">
-    <span class="divider">|</span>
-    <a href="https://github.com/sakno/dotNext/new/gh-pages/apiSpec/new?filename=DotNext_Net_Cluster_Consensus_Raft_PersistentState_LogEntry_Term.md&amp;value=---%0Auid%3A%20DotNext.Net.Cluster.Consensus.Raft.PersistentState.LogEntry.Term%0Asummary%3A%20'*You%20can%20override%20summary%20for%20the%20API%20here%20using%20*MARKDOWN*%20syntax'%0A---%0A%0A*Please%20type%20below%20more%20information%20about%20this%20API%3A*%0A%0A">Improve this Doc</a>
-  </span>
-  <span class="small pull-right mobile-hide">
-    <a href="https://github.com/sakno/dotNext/blob/gh-pages/src/cluster/DotNext.Net.Cluster/Net/Cluster/Consensus/Raft/PersistentState.LogEntry.cs/#L143">View Source</a>
-  </span>
-  <a id="DotNext_Net_Cluster_Consensus_Raft_PersistentState_LogEntry_Term_" data-uid="DotNext.Net.Cluster.Consensus.Raft.PersistentState.LogEntry.Term*"></a>
-  <h4 id="DotNext_Net_Cluster_Consensus_Raft_PersistentState_LogEntry_Term" data-uid="DotNext.Net.Cluster.Consensus.Raft.PersistentState.LogEntry.Term">Term</h4>
+</div>
+  <div class="markdown level1 conceptual"></div>
+  <h5 class="decalaration">Declaration</h5>
+  <div class="codewrapper">
+    <pre><code class="lang-csharp hljs">public long Length { get; }</code></pre>
+  </div>
+  <h5 class="propertyValue">Property Value</h5>
+  <table class="table table-bordered table-striped table-condensed">
+    <thead>
+      <tr>
+        <th>Type</th>
+        <th>Description</th>
+      </tr>
+    </thead>
+    <tbody>
+      <tr>
+        <td><a class="xref" href="https://docs.microsoft.com/dotnet/api/system.int64">Int64</a></td>
+        <td></td>
+      </tr>
+    </tbody>
+  </table>
+  <span class="small pull-right mobile-hide">
+    <span class="divider">|</span>
+    <a href="https://github.com/sakno/DotNext/new/gh-pages/apiSpec/new?filename=DotNext_Net_Cluster_Consensus_Raft_PersistentState_LogEntry_Term.md&amp;value=---%0Auid%3A%20DotNext.Net.Cluster.Consensus.Raft.PersistentState.LogEntry.Term%0Asummary%3A%20'*You%20can%20override%20summary%20for%20the%20API%20here%20using%20*MARKDOWN*%20syntax'%0A---%0A%0A*Please%20type%20below%20more%20information%20about%20this%20API%3A*%0A%0A">Improve this Doc</a>
+  </span>
+  <span class="small pull-right mobile-hide">
+    <a href="https://github.com/sakno/DotNext/blob/gh-pages/src/cluster/DotNext.Net.Cluster/Net/Cluster/Consensus/Raft/PersistentState.LogEntry.cs/#L143">View Source</a>
+  </span>
+  <a id="DotNext_Net_Cluster_Consensus_Raft_PersistentState_LogEntry_Term_" data-uid="DotNext.Net.Cluster.Consensus.Raft.PersistentState.LogEntry.Term*"></a>
+  <h4 id="DotNext_Net_Cluster_Consensus_Raft_PersistentState_LogEntry_Term" data-uid="DotNext.Net.Cluster.Consensus.Raft.PersistentState.LogEntry.Term">Term</h4>
   <div class="markdown level1 summary"><p>Gets Raft term of this log entry.</p>
-</div>
-  <div class="markdown level1 conceptual"></div>
-  <h5 class="decalaration">Declaration</h5>
-  <div class="codewrapper">
-    <pre><code class="lang-csharp hljs">public long Term { get; }</code></pre>
-  </div>
-  <h5 class="propertyValue">Property Value</h5>
-  <table class="table table-bordered table-striped table-condensed">
-    <thead>
-      <tr>
-        <th>Type</th>
-        <th>Description</th>
-      </tr>
-    </thead>
-    <tbody>
-      <tr>
-        <td><a class="xref" href="https://docs.microsoft.com/dotnet/api/system.int64">Int64</a></td>
-        <td></td>
-      </tr>
-    </tbody>
-  </table>
-  <span class="small pull-right mobile-hide">
-    <span class="divider">|</span>
-    <a href="https://github.com/sakno/dotNext/new/gh-pages/apiSpec/new?filename=DotNext_Net_Cluster_Consensus_Raft_PersistentState_LogEntry_Timestamp.md&amp;value=---%0Auid%3A%20DotNext.Net.Cluster.Consensus.Raft.PersistentState.LogEntry.Timestamp%0Asummary%3A%20'*You%20can%20override%20summary%20for%20the%20API%20here%20using%20*MARKDOWN*%20syntax'%0A---%0A%0A*Please%20type%20below%20more%20information%20about%20this%20API%3A*%0A%0A">Improve this Doc</a>
-  </span>
-  <span class="small pull-right mobile-hide">
-    <a href="https://github.com/sakno/dotNext/blob/gh-pages/src/cluster/DotNext.Net.Cluster/Net/Cluster/Consensus/Raft/PersistentState.LogEntry.cs/#L148">View Source</a>
-  </span>
-  <a id="DotNext_Net_Cluster_Consensus_Raft_PersistentState_LogEntry_Timestamp_" data-uid="DotNext.Net.Cluster.Consensus.Raft.PersistentState.LogEntry.Timestamp*"></a>
-  <h4 id="DotNext_Net_Cluster_Consensus_Raft_PersistentState_LogEntry_Timestamp" data-uid="DotNext.Net.Cluster.Consensus.Raft.PersistentState.LogEntry.Timestamp">Timestamp</h4>
+</div>
+  <div class="markdown level1 conceptual"></div>
+  <h5 class="decalaration">Declaration</h5>
+  <div class="codewrapper">
+    <pre><code class="lang-csharp hljs">public long Term { get; }</code></pre>
+  </div>
+  <h5 class="propertyValue">Property Value</h5>
+  <table class="table table-bordered table-striped table-condensed">
+    <thead>
+      <tr>
+        <th>Type</th>
+        <th>Description</th>
+      </tr>
+    </thead>
+    <tbody>
+      <tr>
+        <td><a class="xref" href="https://docs.microsoft.com/dotnet/api/system.int64">Int64</a></td>
+        <td></td>
+      </tr>
+    </tbody>
+  </table>
+  <span class="small pull-right mobile-hide">
+    <span class="divider">|</span>
+    <a href="https://github.com/sakno/DotNext/new/gh-pages/apiSpec/new?filename=DotNext_Net_Cluster_Consensus_Raft_PersistentState_LogEntry_Timestamp.md&amp;value=---%0Auid%3A%20DotNext.Net.Cluster.Consensus.Raft.PersistentState.LogEntry.Timestamp%0Asummary%3A%20'*You%20can%20override%20summary%20for%20the%20API%20here%20using%20*MARKDOWN*%20syntax'%0A---%0A%0A*Please%20type%20below%20more%20information%20about%20this%20API%3A*%0A%0A">Improve this Doc</a>
+  </span>
+  <span class="small pull-right mobile-hide">
+    <a href="https://github.com/sakno/DotNext/blob/gh-pages/src/cluster/DotNext.Net.Cluster/Net/Cluster/Consensus/Raft/PersistentState.LogEntry.cs/#L148">View Source</a>
+  </span>
+  <a id="DotNext_Net_Cluster_Consensus_Raft_PersistentState_LogEntry_Timestamp_" data-uid="DotNext.Net.Cluster.Consensus.Raft.PersistentState.LogEntry.Timestamp*"></a>
+  <h4 id="DotNext_Net_Cluster_Consensus_Raft_PersistentState_LogEntry_Timestamp" data-uid="DotNext.Net.Cluster.Consensus.Raft.PersistentState.LogEntry.Timestamp">Timestamp</h4>
   <div class="markdown level1 summary"><p>Gets timestamp of this log entry.</p>
-</div>
-  <div class="markdown level1 conceptual"></div>
-  <h5 class="decalaration">Declaration</h5>
-  <div class="codewrapper">
-    <pre><code class="lang-csharp hljs">public DateTimeOffset Timestamp { get; }</code></pre>
-  </div>
-  <h5 class="propertyValue">Property Value</h5>
-  <table class="table table-bordered table-striped table-condensed">
-    <thead>
-      <tr>
-        <th>Type</th>
-        <th>Description</th>
-      </tr>
-    </thead>
-    <tbody>
-      <tr>
-        <td><a class="xref" href="https://docs.microsoft.com/dotnet/api/system.datetimeoffset">DateTimeOffset</a></td>
-        <td></td>
-      </tr>
-    </tbody>
-  </table>
-  <h3 id="methods">Methods
-  </h3>
-  <span class="small pull-right mobile-hide">
-    <span class="divider">|</span>
-    <a href="https://github.com/sakno/dotNext/new/gh-pages/apiSpec/new?filename=DotNext_Net_Cluster_Consensus_Raft_PersistentState_LogEntry_CopyToAsync_System_IO_Pipelines_PipeWriter_System_Threading_CancellationToken_.md&amp;value=---%0Auid%3A%20DotNext.Net.Cluster.Consensus.Raft.PersistentState.LogEntry.CopyToAsync(System.IO.Pipelines.PipeWriter%2CSystem.Threading.CancellationToken)%0Asummary%3A%20'*You%20can%20override%20summary%20for%20the%20API%20here%20using%20*MARKDOWN*%20syntax'%0A---%0A%0A*Please%20type%20below%20more%20information%20about%20this%20API%3A*%0A%0A">Improve this Doc</a>
-  </span>
-  <span class="small pull-right mobile-hide">
-    <a href="https://github.com/sakno/dotNext/blob/gh-pages/src/cluster/DotNext.Net.Cluster/Net/Cluster/Consensus/Raft/PersistentState.LogEntry.cs/#L128">View Source</a>
-  </span>
-  <a id="DotNext_Net_Cluster_Consensus_Raft_PersistentState_LogEntry_CopyToAsync_" data-uid="DotNext.Net.Cluster.Consensus.Raft.PersistentState.LogEntry.CopyToAsync*"></a>
-  <h4 id="DotNext_Net_Cluster_Consensus_Raft_PersistentState_LogEntry_CopyToAsync_System_IO_Pipelines_PipeWriter_System_Threading_CancellationToken_" data-uid="DotNext.Net.Cluster.Consensus.Raft.PersistentState.LogEntry.CopyToAsync(System.IO.Pipelines.PipeWriter,System.Threading.CancellationToken)">CopyToAsync(PipeWriter, CancellationToken)</h4>
+</div>
+  <div class="markdown level1 conceptual"></div>
+  <h5 class="decalaration">Declaration</h5>
+  <div class="codewrapper">
+    <pre><code class="lang-csharp hljs">public DateTimeOffset Timestamp { get; }</code></pre>
+  </div>
+  <h5 class="propertyValue">Property Value</h5>
+  <table class="table table-bordered table-striped table-condensed">
+    <thead>
+      <tr>
+        <th>Type</th>
+        <th>Description</th>
+      </tr>
+    </thead>
+    <tbody>
+      <tr>
+        <td><a class="xref" href="https://docs.microsoft.com/dotnet/api/system.datetimeoffset">DateTimeOffset</a></td>
+        <td></td>
+      </tr>
+    </tbody>
+  </table>
+  <h3 id="methods">Methods
+  </h3>
+  <span class="small pull-right mobile-hide">
+    <span class="divider">|</span>
+    <a href="https://github.com/sakno/DotNext/new/gh-pages/apiSpec/new?filename=DotNext_Net_Cluster_Consensus_Raft_PersistentState_LogEntry_CopyToAsync_System_IO_Pipelines_PipeWriter_System_Threading_CancellationToken_.md&amp;value=---%0Auid%3A%20DotNext.Net.Cluster.Consensus.Raft.PersistentState.LogEntry.CopyToAsync(System.IO.Pipelines.PipeWriter%2CSystem.Threading.CancellationToken)%0Asummary%3A%20'*You%20can%20override%20summary%20for%20the%20API%20here%20using%20*MARKDOWN*%20syntax'%0A---%0A%0A*Please%20type%20below%20more%20information%20about%20this%20API%3A*%0A%0A">Improve this Doc</a>
+  </span>
+  <span class="small pull-right mobile-hide">
+    <a href="https://github.com/sakno/DotNext/blob/gh-pages/src/cluster/DotNext.Net.Cluster/Net/Cluster/Consensus/Raft/PersistentState.LogEntry.cs/#L128">View Source</a>
+  </span>
+  <a id="DotNext_Net_Cluster_Consensus_Raft_PersistentState_LogEntry_CopyToAsync_" data-uid="DotNext.Net.Cluster.Consensus.Raft.PersistentState.LogEntry.CopyToAsync*"></a>
+  <h4 id="DotNext_Net_Cluster_Consensus_Raft_PersistentState_LogEntry_CopyToAsync_System_IO_Pipelines_PipeWriter_System_Threading_CancellationToken_" data-uid="DotNext.Net.Cluster.Consensus.Raft.PersistentState.LogEntry.CopyToAsync(System.IO.Pipelines.PipeWriter,System.Threading.CancellationToken)">CopyToAsync(PipeWriter, CancellationToken)</h4>
   <div class="markdown level1 summary"><p>Copies the remaining content from this log entry to the specified stream.</p>
-</div>
-  <div class="markdown level1 conceptual"></div>
-  <h5 class="decalaration">Declaration</h5>
-  <div class="codewrapper">
-    <pre><code class="lang-csharp hljs">public Task CopyToAsync(PipeWriter output, CancellationToken token = default(CancellationToken))</code></pre>
-  </div>
-  <h5 class="parameters">Parameters</h5>
-  <table class="table table-bordered table-striped table-condensed">
-    <thead>
-      <tr>
-        <th>Type</th>
-        <th>Name</th>
-        <th>Description</th>
-      </tr>
-    </thead>
-    <tbody>
-      <tr>
-        <td><a class="xref" href="https://docs.microsoft.com/dotnet/api/system.io.pipelines.pipewriter">PipeWriter</a></td>
-        <td><span class="parametername">output</span></td>
+</div>
+  <div class="markdown level1 conceptual"></div>
+  <h5 class="decalaration">Declaration</h5>
+  <div class="codewrapper">
+    <pre><code class="lang-csharp hljs">public Task CopyToAsync(PipeWriter output, CancellationToken token = default(CancellationToken))</code></pre>
+  </div>
+  <h5 class="parameters">Parameters</h5>
+  <table class="table table-bordered table-striped table-condensed">
+    <thead>
+      <tr>
+        <th>Type</th>
+        <th>Name</th>
+        <th>Description</th>
+      </tr>
+    </thead>
+    <tbody>
+      <tr>
+        <td><a class="xref" href="https://docs.microsoft.com/dotnet/api/system.io.pipelines.pipewriter">PipeWriter</a></td>
+        <td><span class="parametername">output</span></td>
         <td><p>The stream used as copy destination.</p>
-</td>
-      </tr>
-      <tr>
-        <td><a class="xref" href="https://docs.microsoft.com/dotnet/api/system.threading.cancellationtoken">CancellationToken</a></td>
-        <td><span class="parametername">token</span></td>
+</td>
+      </tr>
+      <tr>
+        <td><a class="xref" href="https://docs.microsoft.com/dotnet/api/system.threading.cancellationtoken">CancellationToken</a></td>
+        <td><span class="parametername">token</span></td>
         <td><p>The token that can be used to cancel the operation.</p>
-</td>
-      </tr>
-    </tbody>
-  </table>
-  <h5 class="returns">Returns</h5>
-  <table class="table table-bordered table-striped table-condensed">
-    <thead>
-      <tr>
-        <th>Type</th>
-        <th>Description</th>
-      </tr>
-    </thead>
-    <tbody>
-      <tr>
-        <td><a class="xref" href="https://docs.microsoft.com/dotnet/api/system.threading.tasks.task">Task</a></td>
+</td>
+      </tr>
+    </tbody>
+  </table>
+  <h5 class="returns">Returns</h5>
+  <table class="table table-bordered table-striped table-condensed">
+    <thead>
+      <tr>
+        <th>Type</th>
+        <th>Description</th>
+      </tr>
+    </thead>
+    <tbody>
+      <tr>
+        <td><a class="xref" href="https://docs.microsoft.com/dotnet/api/system.threading.tasks.task">Task</a></td>
         <td><p>The task representing state of asynchronous execution.</p>
-</td>
-      </tr>
-    </tbody>
-  </table>
-  <h5 class="exceptions">Exceptions</h5>
-  <table class="table table-bordered table-striped table-condensed">
-    <thead>
-      <tr>
-        <th>Type</th>
-        <th>Condition</th>
-      </tr>
-    </thead>
-    <tbody>
-      <tr>
-        <td><a class="xref" href="https://docs.microsoft.com/dotnet/api/system.operationcanceledexception">OperationCanceledException</a></td>
+</td>
+      </tr>
+    </tbody>
+  </table>
+  <h5 class="exceptions">Exceptions</h5>
+  <table class="table table-bordered table-striped table-condensed">
+    <thead>
+      <tr>
+        <th>Type</th>
+        <th>Condition</th>
+      </tr>
+    </thead>
+    <tbody>
+      <tr>
+        <td><a class="xref" href="https://docs.microsoft.com/dotnet/api/system.operationcanceledexception">OperationCanceledException</a></td>
         <td><p>The operation has been canceled.</p>
-</td>
-      </tr>
-    </tbody>
-  </table>
-  <span class="small pull-right mobile-hide">
-    <span class="divider">|</span>
-    <a href="https://github.com/sakno/dotNext/new/gh-pages/apiSpec/new?filename=DotNext_Net_Cluster_Consensus_Raft_PersistentState_LogEntry_CopyToAsync_System_IO_Stream_System_Threading_CancellationToken_.md&amp;value=---%0Auid%3A%20DotNext.Net.Cluster.Consensus.Raft.PersistentState.LogEntry.CopyToAsync(System.IO.Stream%2CSystem.Threading.CancellationToken)%0Asummary%3A%20'*You%20can%20override%20summary%20for%20the%20API%20here%20using%20*MARKDOWN*%20syntax'%0A---%0A%0A*Please%20type%20below%20more%20information%20about%20this%20API%3A*%0A%0A">Improve this Doc</a>
-  </span>
-  <span class="small pull-right mobile-hide">
-    <a href="https://github.com/sakno/dotNext/blob/gh-pages/src/cluster/DotNext.Net.Cluster/Net/Cluster/Consensus/Raft/PersistentState.LogEntry.cs/#L118">View Source</a>
-  </span>
-  <a id="DotNext_Net_Cluster_Consensus_Raft_PersistentState_LogEntry_CopyToAsync_" data-uid="DotNext.Net.Cluster.Consensus.Raft.PersistentState.LogEntry.CopyToAsync*"></a>
-  <h4 id="DotNext_Net_Cluster_Consensus_Raft_PersistentState_LogEntry_CopyToAsync_System_IO_Stream_System_Threading_CancellationToken_" data-uid="DotNext.Net.Cluster.Consensus.Raft.PersistentState.LogEntry.CopyToAsync(System.IO.Stream,System.Threading.CancellationToken)">CopyToAsync(Stream, CancellationToken)</h4>
+</td>
+      </tr>
+    </tbody>
+  </table>
+  <span class="small pull-right mobile-hide">
+    <span class="divider">|</span>
+    <a href="https://github.com/sakno/DotNext/new/gh-pages/apiSpec/new?filename=DotNext_Net_Cluster_Consensus_Raft_PersistentState_LogEntry_CopyToAsync_System_IO_Stream_System_Threading_CancellationToken_.md&amp;value=---%0Auid%3A%20DotNext.Net.Cluster.Consensus.Raft.PersistentState.LogEntry.CopyToAsync(System.IO.Stream%2CSystem.Threading.CancellationToken)%0Asummary%3A%20'*You%20can%20override%20summary%20for%20the%20API%20here%20using%20*MARKDOWN*%20syntax'%0A---%0A%0A*Please%20type%20below%20more%20information%20about%20this%20API%3A*%0A%0A">Improve this Doc</a>
+  </span>
+  <span class="small pull-right mobile-hide">
+    <a href="https://github.com/sakno/DotNext/blob/gh-pages/src/cluster/DotNext.Net.Cluster/Net/Cluster/Consensus/Raft/PersistentState.LogEntry.cs/#L118">View Source</a>
+  </span>
+  <a id="DotNext_Net_Cluster_Consensus_Raft_PersistentState_LogEntry_CopyToAsync_" data-uid="DotNext.Net.Cluster.Consensus.Raft.PersistentState.LogEntry.CopyToAsync*"></a>
+  <h4 id="DotNext_Net_Cluster_Consensus_Raft_PersistentState_LogEntry_CopyToAsync_System_IO_Stream_System_Threading_CancellationToken_" data-uid="DotNext.Net.Cluster.Consensus.Raft.PersistentState.LogEntry.CopyToAsync(System.IO.Stream,System.Threading.CancellationToken)">CopyToAsync(Stream, CancellationToken)</h4>
   <div class="markdown level1 summary"><p>Copies the remaining content from this log entry to the specified stream.</p>
-</div>
-  <div class="markdown level1 conceptual"></div>
-  <h5 class="decalaration">Declaration</h5>
-  <div class="codewrapper">
-    <pre><code class="lang-csharp hljs">public Task CopyToAsync(Stream output, CancellationToken token = default(CancellationToken))</code></pre>
-  </div>
-  <h5 class="parameters">Parameters</h5>
-  <table class="table table-bordered table-striped table-condensed">
-    <thead>
-      <tr>
-        <th>Type</th>
-        <th>Name</th>
-        <th>Description</th>
-      </tr>
-    </thead>
-    <tbody>
-      <tr>
-        <td><a class="xref" href="https://docs.microsoft.com/dotnet/api/system.io.stream">Stream</a></td>
-        <td><span class="parametername">output</span></td>
+</div>
+  <div class="markdown level1 conceptual"></div>
+  <h5 class="decalaration">Declaration</h5>
+  <div class="codewrapper">
+    <pre><code class="lang-csharp hljs">public Task CopyToAsync(Stream output, CancellationToken token = default(CancellationToken))</code></pre>
+  </div>
+  <h5 class="parameters">Parameters</h5>
+  <table class="table table-bordered table-striped table-condensed">
+    <thead>
+      <tr>
+        <th>Type</th>
+        <th>Name</th>
+        <th>Description</th>
+      </tr>
+    </thead>
+    <tbody>
+      <tr>
+        <td><a class="xref" href="https://docs.microsoft.com/dotnet/api/system.io.stream">Stream</a></td>
+        <td><span class="parametername">output</span></td>
         <td><p>The stream used as copy destination.</p>
-</td>
-      </tr>
-      <tr>
-        <td><a class="xref" href="https://docs.microsoft.com/dotnet/api/system.threading.cancellationtoken">CancellationToken</a></td>
-        <td><span class="parametername">token</span></td>
+</td>
+      </tr>
+      <tr>
+        <td><a class="xref" href="https://docs.microsoft.com/dotnet/api/system.threading.cancellationtoken">CancellationToken</a></td>
+        <td><span class="parametername">token</span></td>
         <td><p>The token that can be used to cancel the operation.</p>
-</td>
-      </tr>
-    </tbody>
-  </table>
-  <h5 class="returns">Returns</h5>
-  <table class="table table-bordered table-striped table-condensed">
-    <thead>
-      <tr>
-        <th>Type</th>
-        <th>Description</th>
-      </tr>
-    </thead>
-    <tbody>
-      <tr>
-        <td><a class="xref" href="https://docs.microsoft.com/dotnet/api/system.threading.tasks.task">Task</a></td>
+</td>
+      </tr>
+    </tbody>
+  </table>
+  <h5 class="returns">Returns</h5>
+  <table class="table table-bordered table-striped table-condensed">
+    <thead>
+      <tr>
+        <th>Type</th>
+        <th>Description</th>
+      </tr>
+    </thead>
+    <tbody>
+      <tr>
+        <td><a class="xref" href="https://docs.microsoft.com/dotnet/api/system.threading.tasks.task">Task</a></td>
         <td><p>The task representing state of asynchronous execution.</p>
-</td>
-      </tr>
-    </tbody>
-  </table>
-  <h5 class="exceptions">Exceptions</h5>
-  <table class="table table-bordered table-striped table-condensed">
-    <thead>
-      <tr>
-        <th>Type</th>
-        <th>Condition</th>
-      </tr>
-    </thead>
-    <tbody>
-      <tr>
-        <td><a class="xref" href="https://docs.microsoft.com/dotnet/api/system.operationcanceledexception">OperationCanceledException</a></td>
+</td>
+      </tr>
+    </tbody>
+  </table>
+  <h5 class="exceptions">Exceptions</h5>
+  <table class="table table-bordered table-striped table-condensed">
+    <thead>
+      <tr>
+        <th>Type</th>
+        <th>Condition</th>
+      </tr>
+    </thead>
+    <tbody>
+      <tr>
+        <td><a class="xref" href="https://docs.microsoft.com/dotnet/api/system.operationcanceledexception">OperationCanceledException</a></td>
         <td><p>The operation has been canceled.</p>
-</td>
-      </tr>
-    </tbody>
-  </table>
-  <span class="small pull-right mobile-hide">
-    <span class="divider">|</span>
-    <a href="https://github.com/sakno/dotNext/new/gh-pages/apiSpec/new?filename=DotNext_Net_Cluster_Consensus_Raft_PersistentState_LogEntry_ReadAsync_System_Memory_System_Byte__System_Threading_CancellationToken_.md&amp;value=---%0Auid%3A%20DotNext.Net.Cluster.Consensus.Raft.PersistentState.LogEntry.ReadAsync(System.Memory%7BSystem.Byte%7D%2CSystem.Threading.CancellationToken)%0Asummary%3A%20'*You%20can%20override%20summary%20for%20the%20API%20here%20using%20*MARKDOWN*%20syntax'%0A---%0A%0A*Please%20type%20below%20more%20information%20about%20this%20API%3A*%0A%0A">Improve this Doc</a>
-  </span>
-  <span class="small pull-right mobile-hide">
-    <a href="https://github.com/sakno/dotNext/blob/gh-pages/src/cluster/DotNext.Net.Cluster/Net/Cluster/Consensus/Raft/PersistentState.LogEntry.cs/#L84">View Source</a>
-  </span>
-  <a id="DotNext_Net_Cluster_Consensus_Raft_PersistentState_LogEntry_ReadAsync_" data-uid="DotNext.Net.Cluster.Consensus.Raft.PersistentState.LogEntry.ReadAsync*"></a>
-  <h4 id="DotNext_Net_Cluster_Consensus_Raft_PersistentState_LogEntry_ReadAsync_System_Memory_System_Byte__System_Threading_CancellationToken_" data-uid="DotNext.Net.Cluster.Consensus.Raft.PersistentState.LogEntry.ReadAsync(System.Memory{System.Byte},System.Threading.CancellationToken)">ReadAsync(Memory&lt;Byte&gt;, CancellationToken)</h4>
+</td>
+      </tr>
+    </tbody>
+  </table>
+  <span class="small pull-right mobile-hide">
+    <span class="divider">|</span>
+    <a href="https://github.com/sakno/DotNext/new/gh-pages/apiSpec/new?filename=DotNext_Net_Cluster_Consensus_Raft_PersistentState_LogEntry_ReadAsync_System_Memory_System_Byte__System_Threading_CancellationToken_.md&amp;value=---%0Auid%3A%20DotNext.Net.Cluster.Consensus.Raft.PersistentState.LogEntry.ReadAsync(System.Memory%7BSystem.Byte%7D%2CSystem.Threading.CancellationToken)%0Asummary%3A%20'*You%20can%20override%20summary%20for%20the%20API%20here%20using%20*MARKDOWN*%20syntax'%0A---%0A%0A*Please%20type%20below%20more%20information%20about%20this%20API%3A*%0A%0A">Improve this Doc</a>
+  </span>
+  <span class="small pull-right mobile-hide">
+    <a href="https://github.com/sakno/DotNext/blob/gh-pages/src/cluster/DotNext.Net.Cluster/Net/Cluster/Consensus/Raft/PersistentState.LogEntry.cs/#L84">View Source</a>
+  </span>
+  <a id="DotNext_Net_Cluster_Consensus_Raft_PersistentState_LogEntry_ReadAsync_" data-uid="DotNext.Net.Cluster.Consensus.Raft.PersistentState.LogEntry.ReadAsync*"></a>
+  <h4 id="DotNext_Net_Cluster_Consensus_Raft_PersistentState_LogEntry_ReadAsync_System_Memory_System_Byte__System_Threading_CancellationToken_" data-uid="DotNext.Net.Cluster.Consensus.Raft.PersistentState.LogEntry.ReadAsync(System.Memory{System.Byte},System.Threading.CancellationToken)">ReadAsync(Memory&lt;Byte&gt;, CancellationToken)</h4>
   <div class="markdown level1 summary"><p>Reads the data of exact size.</p>
-</div>
-  <div class="markdown level1 conceptual"></div>
-  <h5 class="decalaration">Declaration</h5>
-  <div class="codewrapper">
-    <pre><code class="lang-csharp hljs">public ValueTask ReadAsync(Memory&lt;byte&gt; output, CancellationToken token = default(CancellationToken))</code></pre>
-  </div>
-  <h5 class="parameters">Parameters</h5>
-  <table class="table table-bordered table-striped table-condensed">
-    <thead>
-      <tr>
-        <th>Type</th>
-        <th>Name</th>
-        <th>Description</th>
-      </tr>
-    </thead>
-    <tbody>
-      <tr>
-        <td><a class="xref" href="https://docs.microsoft.com/dotnet/api/system.memory-1">Memory</a>&lt;<a class="xref" href="https://docs.microsoft.com/dotnet/api/system.byte">Byte</a>&gt;</td>
-        <td><span class="parametername">output</span></td>
+</div>
+  <div class="markdown level1 conceptual"></div>
+  <h5 class="decalaration">Declaration</h5>
+  <div class="codewrapper">
+    <pre><code class="lang-csharp hljs">public ValueTask ReadAsync(Memory&lt;byte&gt; output, CancellationToken token = default(CancellationToken))</code></pre>
+  </div>
+  <h5 class="parameters">Parameters</h5>
+  <table class="table table-bordered table-striped table-condensed">
+    <thead>
+      <tr>
+        <th>Type</th>
+        <th>Name</th>
+        <th>Description</th>
+      </tr>
+    </thead>
+    <tbody>
+      <tr>
+        <td><a class="xref" href="https://docs.microsoft.com/dotnet/api/system.memory-1">Memory</a>&lt;<a class="xref" href="https://docs.microsoft.com/dotnet/api/system.byte">Byte</a>&gt;</td>
+        <td><span class="parametername">output</span></td>
         <td><p>The buffer to be modified with the data from log entry.</p>
-</td>
-      </tr>
-      <tr>
-        <td><a class="xref" href="https://docs.microsoft.com/dotnet/api/system.threading.cancellationtoken">CancellationToken</a></td>
-        <td><span class="parametername">token</span></td>
+</td>
+      </tr>
+      <tr>
+        <td><a class="xref" href="https://docs.microsoft.com/dotnet/api/system.threading.cancellationtoken">CancellationToken</a></td>
+        <td><span class="parametername">token</span></td>
         <td><p>The token that can be used to cancel the operation.</p>
-</td>
-      </tr>
-    </tbody>
-  </table>
-  <h5 class="returns">Returns</h5>
-  <table class="table table-bordered table-striped table-condensed">
-    <thead>
-      <tr>
-        <th>Type</th>
-        <th>Description</th>
-      </tr>
-    </thead>
-    <tbody>
-      <tr>
-        <td><a class="xref" href="https://docs.microsoft.com/dotnet/api/system.threading.tasks.valuetask">ValueTask</a></td>
+</td>
+      </tr>
+    </tbody>
+  </table>
+  <h5 class="returns">Returns</h5>
+  <table class="table table-bordered table-striped table-condensed">
+    <thead>
+      <tr>
+        <th>Type</th>
+        <th>Description</th>
+      </tr>
+    </thead>
+    <tbody>
+      <tr>
+        <td><a class="xref" href="https://docs.microsoft.com/dotnet/api/system.threading.tasks.valuetask">ValueTask</a></td>
         <td><p>The task representing state of asynchronous execution.</p>
-</td>
-      </tr>
-    </tbody>
-  </table>
-  <h5 class="exceptions">Exceptions</h5>
-  <table class="table table-bordered table-striped table-condensed">
-    <thead>
-      <tr>
-        <th>Type</th>
-        <th>Condition</th>
-      </tr>
-    </thead>
-    <tbody>
-      <tr>
-        <td><a class="xref" href="https://docs.microsoft.com/dotnet/api/system.operationcanceledexception">OperationCanceledException</a></td>
+</td>
+      </tr>
+    </tbody>
+  </table>
+  <h5 class="exceptions">Exceptions</h5>
+  <table class="table table-bordered table-striped table-condensed">
+    <thead>
+      <tr>
+        <th>Type</th>
+        <th>Condition</th>
+      </tr>
+    </thead>
+    <tbody>
+      <tr>
+        <td><a class="xref" href="https://docs.microsoft.com/dotnet/api/system.operationcanceledexception">OperationCanceledException</a></td>
         <td><p>The operation has been canceled.</p>
-</td>
-      </tr>
-      <tr>
-        <td><a class="xref" href="https://docs.microsoft.com/dotnet/api/system.io.endofstreamexception">EndOfStreamException</a></td>
+</td>
+      </tr>
+      <tr>
+        <td><a class="xref" href="https://docs.microsoft.com/dotnet/api/system.io.endofstreamexception">EndOfStreamException</a></td>
         <td><p>The end of the stream is reached.</p>
-</td>
-      </tr>
-    </tbody>
-  </table>
-  <span class="small pull-right mobile-hide">
-    <span class="divider">|</span>
-    <a href="https://github.com/sakno/dotNext/new/gh-pages/apiSpec/new?filename=DotNext_Net_Cluster_Consensus_Raft_PersistentState_LogEntry_ReadAsync__1_System_Threading_CancellationToken_.md&amp;value=---%0Auid%3A%20DotNext.Net.Cluster.Consensus.Raft.PersistentState.LogEntry.ReadAsync%60%601(System.Threading.CancellationToken)%0Asummary%3A%20'*You%20can%20override%20summary%20for%20the%20API%20here%20using%20*MARKDOWN*%20syntax'%0A---%0A%0A*Please%20type%20below%20more%20information%20about%20this%20API%3A*%0A%0A">Improve this Doc</a>
-  </span>
-  <span class="small pull-right mobile-hide">
-    <a href="https://github.com/sakno/dotNext/blob/gh-pages/src/cluster/DotNext.Net.Cluster/Net/Cluster/Consensus/Raft/PersistentState.LogEntry.cs/#L66">View Source</a>
-  </span>
-  <a id="DotNext_Net_Cluster_Consensus_Raft_PersistentState_LogEntry_ReadAsync_" data-uid="DotNext.Net.Cluster.Consensus.Raft.PersistentState.LogEntry.ReadAsync*"></a>
-  <h4 id="DotNext_Net_Cluster_Consensus_Raft_PersistentState_LogEntry_ReadAsync__1_System_Threading_CancellationToken_" data-uid="DotNext.Net.Cluster.Consensus.Raft.PersistentState.LogEntry.ReadAsync``1(System.Threading.CancellationToken)">ReadAsync&lt;T&gt;(CancellationToken)</h4>
+</td>
+      </tr>
+    </tbody>
+  </table>
+  <span class="small pull-right mobile-hide">
+    <span class="divider">|</span>
+    <a href="https://github.com/sakno/DotNext/new/gh-pages/apiSpec/new?filename=DotNext_Net_Cluster_Consensus_Raft_PersistentState_LogEntry_ReadAsync__1_System_Threading_CancellationToken_.md&amp;value=---%0Auid%3A%20DotNext.Net.Cluster.Consensus.Raft.PersistentState.LogEntry.ReadAsync%60%601(System.Threading.CancellationToken)%0Asummary%3A%20'*You%20can%20override%20summary%20for%20the%20API%20here%20using%20*MARKDOWN*%20syntax'%0A---%0A%0A*Please%20type%20below%20more%20information%20about%20this%20API%3A*%0A%0A">Improve this Doc</a>
+  </span>
+  <span class="small pull-right mobile-hide">
+    <a href="https://github.com/sakno/DotNext/blob/gh-pages/src/cluster/DotNext.Net.Cluster/Net/Cluster/Consensus/Raft/PersistentState.LogEntry.cs/#L66">View Source</a>
+  </span>
+  <a id="DotNext_Net_Cluster_Consensus_Raft_PersistentState_LogEntry_ReadAsync_" data-uid="DotNext.Net.Cluster.Consensus.Raft.PersistentState.LogEntry.ReadAsync*"></a>
+  <h4 id="DotNext_Net_Cluster_Consensus_Raft_PersistentState_LogEntry_ReadAsync__1_System_Threading_CancellationToken_" data-uid="DotNext.Net.Cluster.Consensus.Raft.PersistentState.LogEntry.ReadAsync``1(System.Threading.CancellationToken)">ReadAsync&lt;T&gt;(CancellationToken)</h4>
   <div class="markdown level1 summary"><p>Reads the value of blittable type from the log entry
 and advances position in the underlying stream.</p>
-</div>
-  <div class="markdown level1 conceptual"></div>
-  <h5 class="decalaration">Declaration</h5>
-  <div class="codewrapper">
+</div>
+  <div class="markdown level1 conceptual"></div>
+  <h5 class="decalaration">Declaration</h5>
+  <div class="codewrapper">
     <pre><code class="lang-csharp hljs">public ValueTask&lt;T&gt; ReadAsync&lt;T&gt;(CancellationToken token = default(CancellationToken))
-    where T : struct</code></pre>
-  </div>
-  <h5 class="parameters">Parameters</h5>
-  <table class="table table-bordered table-striped table-condensed">
-    <thead>
-      <tr>
-        <th>Type</th>
-        <th>Name</th>
-        <th>Description</th>
-      </tr>
-    </thead>
-    <tbody>
-      <tr>
-        <td><a class="xref" href="https://docs.microsoft.com/dotnet/api/system.threading.cancellationtoken">CancellationToken</a></td>
-        <td><span class="parametername">token</span></td>
+
+    where T : struct</code></pre>
+  </div>
+  <h5 class="parameters">Parameters</h5>
+  <table class="table table-bordered table-striped table-condensed">
+    <thead>
+      <tr>
+        <th>Type</th>
+        <th>Name</th>
+        <th>Description</th>
+      </tr>
+    </thead>
+    <tbody>
+      <tr>
+        <td><a class="xref" href="https://docs.microsoft.com/dotnet/api/system.threading.cancellationtoken">CancellationToken</a></td>
+        <td><span class="parametername">token</span></td>
         <td><p>The token that can be used to cancel the operation.</p>
-</td>
-      </tr>
-    </tbody>
-  </table>
-  <h5 class="returns">Returns</h5>
-  <table class="table table-bordered table-striped table-condensed">
-    <thead>
-      <tr>
-        <th>Type</th>
-        <th>Description</th>
-      </tr>
-    </thead>
-    <tbody>
-      <tr>
-        <td><a class="xref" href="https://docs.microsoft.com/dotnet/api/system.threading.tasks.valuetask-1">ValueTask</a>&lt;T&gt;</td>
+</td>
+      </tr>
+    </tbody>
+  </table>
+  <h5 class="returns">Returns</h5>
+  <table class="table table-bordered table-striped table-condensed">
+    <thead>
+      <tr>
+        <th>Type</th>
+        <th>Description</th>
+      </tr>
+    </thead>
+    <tbody>
+      <tr>
+        <td><a class="xref" href="https://docs.microsoft.com/dotnet/api/system.threading.tasks.valuetask-1">ValueTask</a>&lt;T&gt;</td>
         <td><p>Decoded value of blittable type.</p>
-</td>
-      </tr>
-    </tbody>
-  </table>
-  <h5 class="typeParameters">Type Parameters</h5>
-  <table class="table table-bordered table-striped table-condensed">
-    <thead>
-      <tr>
-        <th>Name</th>
-        <th>Description</th>
-      </tr>
-    </thead>
-    <tbody>
-      <tr>
-        <td><span class="parametername">T</span></td>
+</td>
+      </tr>
+    </tbody>
+  </table>
+  <h5 class="typeParameters">Type Parameters</h5>
+  <table class="table table-bordered table-striped table-condensed">
+    <thead>
+      <tr>
+        <th>Name</th>
+        <th>Description</th>
+      </tr>
+    </thead>
+    <tbody>
+      <tr>
+        <td><span class="parametername">T</span></td>
         <td><p>The type of value to read.</p>
-</td>
-      </tr>
-    </tbody>
-  </table>
-  <h5 class="exceptions">Exceptions</h5>
-  <table class="table table-bordered table-striped table-condensed">
-    <thead>
-      <tr>
-        <th>Type</th>
-        <th>Condition</th>
-      </tr>
-    </thead>
-    <tbody>
-      <tr>
-        <td><a class="xref" href="https://docs.microsoft.com/dotnet/api/system.operationcanceledexception">OperationCanceledException</a></td>
+</td>
+      </tr>
+    </tbody>
+  </table>
+  <h5 class="exceptions">Exceptions</h5>
+  <table class="table table-bordered table-striped table-condensed">
+    <thead>
+      <tr>
+        <th>Type</th>
+        <th>Condition</th>
+      </tr>
+    </thead>
+    <tbody>
+      <tr>
+        <td><a class="xref" href="https://docs.microsoft.com/dotnet/api/system.operationcanceledexception">OperationCanceledException</a></td>
         <td><p>The operation has been canceled.</p>
-</td>
-      </tr>
-      <tr>
-        <td><a class="xref" href="https://docs.microsoft.com/dotnet/api/system.io.endofstreamexception">EndOfStreamException</a></td>
+</td>
+      </tr>
+      <tr>
+        <td><a class="xref" href="https://docs.microsoft.com/dotnet/api/system.io.endofstreamexception">EndOfStreamException</a></td>
         <td><p>The end of the stream is reached.</p>
-</td>
-      </tr>
-    </tbody>
-  </table>
-  <span class="small pull-right mobile-hide">
-    <span class="divider">|</span>
-    <a href="https://github.com/sakno/dotNext/new/gh-pages/apiSpec/new?filename=DotNext_Net_Cluster_Consensus_Raft_PersistentState_LogEntry_ReadStringAsync_StringLengthEncoding_DecodingContext_System_Threading_CancellationToken_.md&amp;value=---%0Auid%3A%20DotNext.Net.Cluster.Consensus.Raft.PersistentState.LogEntry.ReadStringAsync(StringLengthEncoding%2CDecodingContext%2CSystem.Threading.CancellationToken)%0Asummary%3A%20'*You%20can%20override%20summary%20for%20the%20API%20here%20using%20*MARKDOWN*%20syntax'%0A---%0A%0A*Please%20type%20below%20more%20information%20about%20this%20API%3A*%0A%0A">Improve this Doc</a>
-  </span>
-  <span class="small pull-right mobile-hide">
-    <a href="https://github.com/sakno/dotNext/blob/gh-pages/src/cluster/DotNext.Net.Cluster/Net/Cluster/Consensus/Raft/PersistentState.LogEntry.cs/#L108">View Source</a>
-  </span>
-  <a id="DotNext_Net_Cluster_Consensus_Raft_PersistentState_LogEntry_ReadStringAsync_" data-uid="DotNext.Net.Cluster.Consensus.Raft.PersistentState.LogEntry.ReadStringAsync*"></a>
-  <h4 id="DotNext_Net_Cluster_Consensus_Raft_PersistentState_LogEntry_ReadStringAsync_StringLengthEncoding_DecodingContext_System_Threading_CancellationToken_" data-uid="DotNext.Net.Cluster.Consensus.Raft.PersistentState.LogEntry.ReadStringAsync(StringLengthEncoding,DecodingContext,System.Threading.CancellationToken)">ReadStringAsync(StringLengthEncoding, DecodingContext, CancellationToken)</h4>
+</td>
+      </tr>
+    </tbody>
+  </table>
+  <span class="small pull-right mobile-hide">
+    <span class="divider">|</span>
+    <a href="https://github.com/sakno/DotNext/new/gh-pages/apiSpec/new?filename=DotNext_Net_Cluster_Consensus_Raft_PersistentState_LogEntry_ReadStringAsync_StringLengthEncoding_DecodingContext_System_Threading_CancellationToken_.md&amp;value=---%0Auid%3A%20DotNext.Net.Cluster.Consensus.Raft.PersistentState.LogEntry.ReadStringAsync(StringLengthEncoding%2CDecodingContext%2CSystem.Threading.CancellationToken)%0Asummary%3A%20'*You%20can%20override%20summary%20for%20the%20API%20here%20using%20*MARKDOWN*%20syntax'%0A---%0A%0A*Please%20type%20below%20more%20information%20about%20this%20API%3A*%0A%0A">Improve this Doc</a>
+  </span>
+  <span class="small pull-right mobile-hide">
+    <a href="https://github.com/sakno/DotNext/blob/gh-pages/src/cluster/DotNext.Net.Cluster/Net/Cluster/Consensus/Raft/PersistentState.LogEntry.cs/#L108">View Source</a>
+  </span>
+  <a id="DotNext_Net_Cluster_Consensus_Raft_PersistentState_LogEntry_ReadStringAsync_" data-uid="DotNext.Net.Cluster.Consensus.Raft.PersistentState.LogEntry.ReadStringAsync*"></a>
+  <h4 id="DotNext_Net_Cluster_Consensus_Raft_PersistentState_LogEntry_ReadStringAsync_StringLengthEncoding_DecodingContext_System_Threading_CancellationToken_" data-uid="DotNext.Net.Cluster.Consensus.Raft.PersistentState.LogEntry.ReadStringAsync(StringLengthEncoding,DecodingContext,System.Threading.CancellationToken)">ReadStringAsync(StringLengthEncoding, DecodingContext, CancellationToken)</h4>
   <div class="markdown level1 summary"><p>Reads the string of the specified encoding.</p>
-</div>
-  <div class="markdown level1 conceptual"></div>
-  <h5 class="decalaration">Declaration</h5>
-  <div class="codewrapper">
-    <pre><code class="lang-csharp hljs">public ValueTask&lt;string&gt; ReadStringAsync(StringLengthEncoding lengthFormat, DecodingContext context, CancellationToken token = default(CancellationToken))</code></pre>
-  </div>
-  <h5 class="parameters">Parameters</h5>
-  <table class="table table-bordered table-striped table-condensed">
-    <thead>
-      <tr>
-        <th>Type</th>
-        <th>Name</th>
-        <th>Description</th>
-      </tr>
-    </thead>
-    <tbody>
-      <tr>
-        <td><span class="xref">StringLengthEncoding</span></td>
-        <td><span class="parametername">lengthFormat</span></td>
+</div>
+  <div class="markdown level1 conceptual"></div>
+  <h5 class="decalaration">Declaration</h5>
+  <div class="codewrapper">
+    <pre><code class="lang-csharp hljs">public ValueTask&lt;string&gt; ReadStringAsync(StringLengthEncoding lengthFormat, DecodingContext context, CancellationToken token = default(CancellationToken))</code></pre>
+  </div>
+  <h5 class="parameters">Parameters</h5>
+  <table class="table table-bordered table-striped table-condensed">
+    <thead>
+      <tr>
+        <th>Type</th>
+        <th>Name</th>
+        <th>Description</th>
+      </tr>
+    </thead>
+    <tbody>
+      <tr>
+        <td><span class="xref">StringLengthEncoding</span></td>
+        <td><span class="parametername">lengthFormat</span></td>
         <td><p>Indicates how the string length is encoded in underlying stream.</p>
-</td>
-      </tr>
-      <tr>
-        <td><span class="xref">DecodingContext</span></td>
-        <td><span class="parametername">context</span></td>
+</td>
+      </tr>
+      <tr>
+        <td><span class="xref">DecodingContext</span></td>
+        <td><span class="parametername">context</span></td>
         <td><p>The context of string decoding.</p>
-</td>
-      </tr>
-      <tr>
-        <td><a class="xref" href="https://docs.microsoft.com/dotnet/api/system.threading.cancellationtoken">CancellationToken</a></td>
-        <td><span class="parametername">token</span></td>
+</td>
+      </tr>
+      <tr>
+        <td><a class="xref" href="https://docs.microsoft.com/dotnet/api/system.threading.cancellationtoken">CancellationToken</a></td>
+        <td><span class="parametername">token</span></td>
         <td><p>The token that can be used to cancel the operation.</p>
-</td>
-      </tr>
-    </tbody>
-  </table>
-  <h5 class="returns">Returns</h5>
-  <table class="table table-bordered table-striped table-condensed">
-    <thead>
-      <tr>
-        <th>Type</th>
-        <th>Description</th>
-      </tr>
-    </thead>
-    <tbody>
-      <tr>
-        <td><a class="xref" href="https://docs.microsoft.com/dotnet/api/system.threading.tasks.valuetask-1">ValueTask</a>&lt;<a class="xref" href="https://docs.microsoft.com/dotnet/api/system.string">String</a>&gt;</td>
+</td>
+      </tr>
+    </tbody>
+  </table>
+  <h5 class="returns">Returns</h5>
+  <table class="table table-bordered table-striped table-condensed">
+    <thead>
+      <tr>
+        <th>Type</th>
+        <th>Description</th>
+      </tr>
+    </thead>
+    <tbody>
+      <tr>
+        <td><a class="xref" href="https://docs.microsoft.com/dotnet/api/system.threading.tasks.valuetask-1">ValueTask</a>&lt;<a class="xref" href="https://docs.microsoft.com/dotnet/api/system.string">String</a>&gt;</td>
         <td><p>The decoded string.</p>
-</td>
-      </tr>
-    </tbody>
-  </table>
-  <h5 class="exceptions">Exceptions</h5>
-  <table class="table table-bordered table-striped table-condensed">
-    <thead>
-      <tr>
-        <th>Type</th>
-        <th>Condition</th>
-      </tr>
-    </thead>
-    <tbody>
-      <tr>
-        <td><a class="xref" href="https://docs.microsoft.com/dotnet/api/system.operationcanceledexception">OperationCanceledException</a></td>
+</td>
+      </tr>
+    </tbody>
+  </table>
+  <h5 class="exceptions">Exceptions</h5>
+  <table class="table table-bordered table-striped table-condensed">
+    <thead>
+      <tr>
+        <th>Type</th>
+        <th>Condition</th>
+      </tr>
+    </thead>
+    <tbody>
+      <tr>
+        <td><a class="xref" href="https://docs.microsoft.com/dotnet/api/system.operationcanceledexception">OperationCanceledException</a></td>
         <td><p>The operation has been canceled.</p>
-</td>
-      </tr>
-      <tr>
-        <td><a class="xref" href="https://docs.microsoft.com/dotnet/api/system.io.endofstreamexception">EndOfStreamException</a></td>
+</td>
+      </tr>
+      <tr>
+        <td><a class="xref" href="https://docs.microsoft.com/dotnet/api/system.io.endofstreamexception">EndOfStreamException</a></td>
         <td><p>The end of the stream is reached.</p>
-</td>
-      </tr>
-    </tbody>
-  </table>
-  <span class="small pull-right mobile-hide">
-    <span class="divider">|</span>
-    <a href="https://github.com/sakno/dotNext/new/gh-pages/apiSpec/new?filename=DotNext_Net_Cluster_Consensus_Raft_PersistentState_LogEntry_ReadStringAsync_System_Int32_DecodingContext_System_Threading_CancellationToken_.md&amp;value=---%0Auid%3A%20DotNext.Net.Cluster.Consensus.Raft.PersistentState.LogEntry.ReadStringAsync(System.Int32%2CDecodingContext%2CSystem.Threading.CancellationToken)%0Asummary%3A%20'*You%20can%20override%20summary%20for%20the%20API%20here%20using%20*MARKDOWN*%20syntax'%0A---%0A%0A*Please%20type%20below%20more%20information%20about%20this%20API%3A*%0A%0A">Improve this Doc</a>
-  </span>
-  <span class="small pull-right mobile-hide">
-    <a href="https://github.com/sakno/dotNext/blob/gh-pages/src/cluster/DotNext.Net.Cluster/Net/Cluster/Consensus/Raft/PersistentState.LogEntry.cs/#L96">View Source</a>
-  </span>
-  <a id="DotNext_Net_Cluster_Consensus_Raft_PersistentState_LogEntry_ReadStringAsync_" data-uid="DotNext.Net.Cluster.Consensus.Raft.PersistentState.LogEntry.ReadStringAsync*"></a>
-  <h4 id="DotNext_Net_Cluster_Consensus_Raft_PersistentState_LogEntry_ReadStringAsync_System_Int32_DecodingContext_System_Threading_CancellationToken_" data-uid="DotNext.Net.Cluster.Consensus.Raft.PersistentState.LogEntry.ReadStringAsync(System.Int32,DecodingContext,System.Threading.CancellationToken)">ReadStringAsync(Int32, DecodingContext, CancellationToken)</h4>
+</td>
+      </tr>
+    </tbody>
+  </table>
+  <span class="small pull-right mobile-hide">
+    <span class="divider">|</span>
+    <a href="https://github.com/sakno/DotNext/new/gh-pages/apiSpec/new?filename=DotNext_Net_Cluster_Consensus_Raft_PersistentState_LogEntry_ReadStringAsync_System_Int32_DecodingContext_System_Threading_CancellationToken_.md&amp;value=---%0Auid%3A%20DotNext.Net.Cluster.Consensus.Raft.PersistentState.LogEntry.ReadStringAsync(System.Int32%2CDecodingContext%2CSystem.Threading.CancellationToken)%0Asummary%3A%20'*You%20can%20override%20summary%20for%20the%20API%20here%20using%20*MARKDOWN*%20syntax'%0A---%0A%0A*Please%20type%20below%20more%20information%20about%20this%20API%3A*%0A%0A">Improve this Doc</a>
+  </span>
+  <span class="small pull-right mobile-hide">
+    <a href="https://github.com/sakno/DotNext/blob/gh-pages/src/cluster/DotNext.Net.Cluster/Net/Cluster/Consensus/Raft/PersistentState.LogEntry.cs/#L96">View Source</a>
+  </span>
+  <a id="DotNext_Net_Cluster_Consensus_Raft_PersistentState_LogEntry_ReadStringAsync_" data-uid="DotNext.Net.Cluster.Consensus.Raft.PersistentState.LogEntry.ReadStringAsync*"></a>
+  <h4 id="DotNext_Net_Cluster_Consensus_Raft_PersistentState_LogEntry_ReadStringAsync_System_Int32_DecodingContext_System_Threading_CancellationToken_" data-uid="DotNext.Net.Cluster.Consensus.Raft.PersistentState.LogEntry.ReadStringAsync(System.Int32,DecodingContext,System.Threading.CancellationToken)">ReadStringAsync(Int32, DecodingContext, CancellationToken)</h4>
   <div class="markdown level1 summary"><p>Reads the string of the specified encoding and length.</p>
-</div>
-  <div class="markdown level1 conceptual"></div>
-  <h5 class="decalaration">Declaration</h5>
-  <div class="codewrapper">
-    <pre><code class="lang-csharp hljs">public ValueTask&lt;string&gt; ReadStringAsync(int length, DecodingContext context, CancellationToken token = default(CancellationToken))</code></pre>
-  </div>
-  <h5 class="parameters">Parameters</h5>
-  <table class="table table-bordered table-striped table-condensed">
-    <thead>
-      <tr>
-        <th>Type</th>
-        <th>Name</th>
-        <th>Description</th>
-      </tr>
-    </thead>
-    <tbody>
-      <tr>
-        <td><a class="xref" href="https://docs.microsoft.com/dotnet/api/system.int32">Int32</a></td>
-        <td><span class="parametername">length</span></td>
+</div>
+  <div class="markdown level1 conceptual"></div>
+  <h5 class="decalaration">Declaration</h5>
+  <div class="codewrapper">
+    <pre><code class="lang-csharp hljs">public ValueTask&lt;string&gt; ReadStringAsync(int length, DecodingContext context, CancellationToken token = default(CancellationToken))</code></pre>
+  </div>
+  <h5 class="parameters">Parameters</h5>
+  <table class="table table-bordered table-striped table-condensed">
+    <thead>
+      <tr>
+        <th>Type</th>
+        <th>Name</th>
+        <th>Description</th>
+      </tr>
+    </thead>
+    <tbody>
+      <tr>
+        <td><a class="xref" href="https://docs.microsoft.com/dotnet/api/system.int32">Int32</a></td>
+        <td><span class="parametername">length</span></td>
         <td><p>The length of the string, in bytes.</p>
-</td>
-      </tr>
-      <tr>
-        <td><span class="xref">DecodingContext</span></td>
-        <td><span class="parametername">context</span></td>
+</td>
+      </tr>
+      <tr>
+        <td><span class="xref">DecodingContext</span></td>
+        <td><span class="parametername">context</span></td>
         <td><p>The context of string decoding.</p>
-</td>
-      </tr>
-      <tr>
-        <td><a class="xref" href="https://docs.microsoft.com/dotnet/api/system.threading.cancellationtoken">CancellationToken</a></td>
-        <td><span class="parametername">token</span></td>
+</td>
+      </tr>
+      <tr>
+        <td><a class="xref" href="https://docs.microsoft.com/dotnet/api/system.threading.cancellationtoken">CancellationToken</a></td>
+        <td><span class="parametername">token</span></td>
         <td><p>The token that can be used to cancel the operation.</p>
-</td>
-      </tr>
-    </tbody>
-  </table>
-  <h5 class="returns">Returns</h5>
-  <table class="table table-bordered table-striped table-condensed">
-    <thead>
-      <tr>
-        <th>Type</th>
-        <th>Description</th>
-      </tr>
-    </thead>
-    <tbody>
-      <tr>
-        <td><a class="xref" href="https://docs.microsoft.com/dotnet/api/system.threading.tasks.valuetask-1">ValueTask</a>&lt;<a class="xref" href="https://docs.microsoft.com/dotnet/api/system.string">String</a>&gt;</td>
+</td>
+      </tr>
+    </tbody>
+  </table>
+  <h5 class="returns">Returns</h5>
+  <table class="table table-bordered table-striped table-condensed">
+    <thead>
+      <tr>
+        <th>Type</th>
+        <th>Description</th>
+      </tr>
+    </thead>
+    <tbody>
+      <tr>
+        <td><a class="xref" href="https://docs.microsoft.com/dotnet/api/system.threading.tasks.valuetask-1">ValueTask</a>&lt;<a class="xref" href="https://docs.microsoft.com/dotnet/api/system.string">String</a>&gt;</td>
         <td><p>The decoded string.</p>
-</td>
-      </tr>
-    </tbody>
-  </table>
-  <h5 class="exceptions">Exceptions</h5>
-  <table class="table table-bordered table-striped table-condensed">
-    <thead>
-      <tr>
-        <th>Type</th>
-        <th>Condition</th>
-      </tr>
-    </thead>
-    <tbody>
-      <tr>
-        <td><a class="xref" href="https://docs.microsoft.com/dotnet/api/system.operationcanceledexception">OperationCanceledException</a></td>
+</td>
+      </tr>
+    </tbody>
+  </table>
+  <h5 class="exceptions">Exceptions</h5>
+  <table class="table table-bordered table-striped table-condensed">
+    <thead>
+      <tr>
+        <th>Type</th>
+        <th>Condition</th>
+      </tr>
+    </thead>
+    <tbody>
+      <tr>
+        <td><a class="xref" href="https://docs.microsoft.com/dotnet/api/system.operationcanceledexception">OperationCanceledException</a></td>
         <td><p>The operation has been canceled.</p>
-</td>
-      </tr>
-      <tr>
-        <td><a class="xref" href="https://docs.microsoft.com/dotnet/api/system.io.endofstreamexception">EndOfStreamException</a></td>
+</td>
+      </tr>
+      <tr>
+        <td><a class="xref" href="https://docs.microsoft.com/dotnet/api/system.io.endofstreamexception">EndOfStreamException</a></td>
         <td><p>The end of the stream is reached.</p>
-</td>
-      </tr>
-    </tbody>
-  </table>
-  <h3 id="implements">Implements</h3>
-  <div>
-      <a class="xref" href="DotNext.Net.Cluster.Consensus.Raft.IRaftLogEntry.html">IRaftLogEntry</a>
-  </div>
-  <div>
-      <span class="xref">IO.Log.ILogEntry</span>
-  </div>
-  <div>
-      <span class="xref">IAsyncBinaryReader</span>
-  </div>
-  <h3 id="extensionmethods">Extension Methods</h3>
-  <div>
-      <a class="xref" href="DotNext.Linq.Expressions.ExpressionBuilder.html#DotNext_Linq_Expressions_ExpressionBuilder_Const__1___0_">ExpressionBuilder.Const&lt;T&gt;(T)</a>
-  </div>
-</article>
-          </div>
-          
-          <div class="hidden-sm col-md-2" role="complementary">
-            <div class="sideaffix">
-              <div class="contribution">
-                <ul class="nav">
-                  <li>
-                    <a href="https://github.com/sakno/dotNext/new/gh-pages/apiSpec/new?filename=DotNext_Net_Cluster_Consensus_Raft_PersistentState_LogEntry.md&amp;value=---%0Auid%3A%20DotNext.Net.Cluster.Consensus.Raft.PersistentState.LogEntry%0Asummary%3A%20'*You%20can%20override%20summary%20for%20the%20API%20here%20using%20*MARKDOWN*%20syntax'%0A---%0A%0A*Please%20type%20below%20more%20information%20about%20this%20API%3A*%0A%0A" class="contribution-link">Improve this Doc</a>
-                  </li>
-                  <li>
-                    <a href="https://github.com/sakno/dotNext/blob/gh-pages/src/cluster/DotNext.Net.Cluster/Net/Cluster/Consensus/Raft/PersistentState.LogEntry.cs/#L18" class="contribution-link">View Source</a>
-                  </li>
-                </ul>
-              </div>
-              <nav class="bs-docs-sidebar hidden-print hidden-xs hidden-sm affix" id="affix">
-              <!-- <p><a class="back-to-top" href="#top">Back to top</a><p> -->
-              </nav>
-            </div>
-          </div>
-        </div>
-      </div>
-      
-      <footer>
-        <div class="grad-bottom"></div>
-        <div class="footer">
-          <div class="container">
-            <span class="pull-right">
-              <a href="#top">Back to top</a>
-            </span>
-            
-            <span>Generated by <strong>DocFX</strong></span>
-          </div>
-        </div>
-      </footer>
-    </div>
-    
-    <script type="text/javascript" src="../styles/docfx.vendor.js"></script>
-    <script type="text/javascript" src="../styles/docfx.js"></script>
-    <script type="text/javascript" src="../styles/main.js"></script>
-  </body>
-</html>
+</td>
+      </tr>
+    </tbody>
+  </table>
+  <h3 id="implements">Implements</h3>
+  <div>
+      <a class="xref" href="DotNext.Net.Cluster.Consensus.Raft.IRaftLogEntry.html">IRaftLogEntry</a>
+  </div>
+  <div>
+      <a class="xref" href="DotNext.IO.Log.ILogEntry.html">ILogEntry</a>
+  </div>
+  <div>
+      <span class="xref">IAsyncBinaryReader</span>
+  </div>
+  <h3 id="extensionmethods">Extension Methods</h3>
+  <div>
+      <a class="xref" href="DotNext.Linq.Expressions.ExpressionBuilder.html#DotNext_Linq_Expressions_ExpressionBuilder_Const__1___0_">ExpressionBuilder.Const&lt;T&gt;(T)</a>
+  </div>
+  <div>
+      <a class="xref" href="DotNext.Sequence.html#DotNext_Sequence_Skip__2___0__System_Int32_">Sequence.Skip&lt;TEnumerator, T&gt;(ref TEnumerator, Int32)</a>
+  </div>
+</article>
+          </div>
+          
+          <div class="hidden-sm col-md-2" role="complementary">
+            <div class="sideaffix">
+              <div class="contribution">
+                <ul class="nav">
+                  <li>
+                    <a href="https://github.com/sakno/DotNext/new/gh-pages/apiSpec/new?filename=DotNext_Net_Cluster_Consensus_Raft_PersistentState_LogEntry.md&amp;value=---%0Auid%3A%20DotNext.Net.Cluster.Consensus.Raft.PersistentState.LogEntry%0Asummary%3A%20'*You%20can%20override%20summary%20for%20the%20API%20here%20using%20*MARKDOWN*%20syntax'%0A---%0A%0A*Please%20type%20below%20more%20information%20about%20this%20API%3A*%0A%0A" class="contribution-link">Improve this Doc</a>
+                  </li>
+                  <li>
+                    <a href="https://github.com/sakno/DotNext/blob/gh-pages/src/cluster/DotNext.Net.Cluster/Net/Cluster/Consensus/Raft/PersistentState.LogEntry.cs/#L18" class="contribution-link">View Source</a>
+                  </li>
+                </ul>
+              </div>
+              <nav class="bs-docs-sidebar hidden-print hidden-xs hidden-sm affix" id="affix">
+              <!-- <p><a class="back-to-top" href="#top">Back to top</a><p> -->
+              </nav>
+            </div>
+          </div>
+        </div>
+      </div>
+      
+      <footer>
+        <div class="grad-bottom"></div>
+        <div class="footer">
+          <div class="container">
+            <span class="pull-right">
+              <a href="#top">Back to top</a>
+            </span>
+            
+            <span>Generated by <strong>DocFX</strong></span>
+          </div>
+        </div>
+      </footer>
+    </div>
+    
+    <script type="text/javascript" src="../styles/docfx.vendor.js"></script>
+    <script type="text/javascript" src="../styles/docfx.js"></script>
+    <script type="text/javascript" src="../styles/main.js"></script>
+  </body>
+</html>