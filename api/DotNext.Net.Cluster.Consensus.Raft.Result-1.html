﻿<!DOCTYPE html>
<!--[if IE]><![endif]-->
<html>
  
  <head>
    <meta charset="utf-8">
    <meta http-equiv="X-UA-Compatible" content="IE=edge,chrome=1">
    <title>Struct Result&lt;T&gt;
   | .NEXT </title>
    <meta name="viewport" content="width=device-width">
    <meta name="title" content="Struct Result&lt;T&gt;
<<<<<<< HEAD
   | .NEXT ">
    <meta name="generator" content="docfx 2.50.0.0">
    
    <link rel="shortcut icon" href="../fav.ico">
    <link rel="stylesheet" href="../styles/docfx.vendor.css">
    <link rel="stylesheet" href="../styles/docfx.css">
    <link rel="stylesheet" href="../styles/main.css">
    <link href="https://fonts.googleapis.com/css?family=Open+Sans" rel="stylesheet">
    <meta property="docfx:navrel" content="../toc.html">
    <meta property="docfx:tocrel" content="toc.html">
    
    
    
=======
   | .NEXT ">
    <meta name="generator" content="docfx 2.49.0.0">
    
    <link rel="shortcut icon" href="../fav.ico">
    <link rel="stylesheet" href="../styles/docfx.vendor.css">
    <link rel="stylesheet" href="../styles/docfx.css">
    <link rel="stylesheet" href="../styles/main.css">
    <link href="https://fonts.googleapis.com/css?family=Open+Sans" rel="stylesheet">
    <meta property="docfx:navrel" content="../toc.html">
    <meta property="docfx:tocrel" content="toc.html">
    
    
    
>>>>>>> ceac8404
  </head>  <body data-spy="scroll" data-target="#affix" data-offset="120">
    <div id="wrapper">
      <header>
        
        <nav id="autocollapse" class="navbar navbar-inverse ng-scope" role="navigation">
          <div class="container">
            <div class="navbar-header">
              <button type="button" class="navbar-toggle" data-toggle="collapse" data-target="#navbar">
                <span class="sr-only">Toggle navigation</span>
                <span class="icon-bar"></span>
                <span class="icon-bar"></span>
                <span class="icon-bar"></span>
              </button>
              
              <a class="navbar-brand" href="../index.html">
                <img id="logo" class="svg" src="../doc_logo.png" alt="">
              </a>
            </div>
            <div class="collapse navbar-collapse" id="navbar">
              <form class="navbar-form navbar-right" role="search" id="search">
                <div class="form-group">
                  <input type="text" class="form-control" id="search-query" placeholder="Search" autocomplete="off">
                </div>
              </form>
            </div>
          </div>
        </nav>
        
        <div class="subnav navbar navbar-default">
          <div class="container hide-when-search" id="breadcrumb">
            <ul class="breadcrumb">
              <li></li>
            </ul>
          </div>
        </div>
      </header>
      <div role="main" class="container body-content hide-when-search">
        
        <div class="sidenav hide-when-search">
          <a class="btn toc-toggle collapse" data-toggle="collapse" href="#sidetoggle" aria-expanded="false" aria-controls="sidetoggle">Show / Hide Table of Contents</a>
          <div class="sidetoggle collapse" id="sidetoggle">
            <div id="sidetoc"></div>
          </div>
        </div>
        <div class="article row grid-right">
          <div class="col-md-10">
            <article class="content wrap" id="_content" data-uid="DotNext.Net.Cluster.Consensus.Raft.Result`1">
  
  
  <h1 id="DotNext_Net_Cluster_Consensus_Raft_Result_1" data-uid="DotNext.Net.Cluster.Consensus.Raft.Result`1" class="text-break">Struct Result&lt;T&gt;
  </h1>
  <div class="markdown level0 summary"><p>Represents RPC response.</p>
</div>
  <div class="markdown level0 conceptual"></div>
  <div class="inheritedMembers">
    <h5>Inherited Members</h5>
    <div>
      <a class="xref" href="https://docs.microsoft.com/dotnet/api/system.valuetype.equals#System_ValueType_Equals_System_Object_">ValueType.Equals(Object)</a>
    </div>
    <div>
      <a class="xref" href="https://docs.microsoft.com/dotnet/api/system.valuetype.gethashcode#System_ValueType_GetHashCode">ValueType.GetHashCode()</a>
    </div>
    <div>
      <a class="xref" href="https://docs.microsoft.com/dotnet/api/system.valuetype.tostring#System_ValueType_ToString">ValueType.ToString()</a>
    </div>
    <div>
      <a class="xref" href="https://docs.microsoft.com/dotnet/api/system.object.equals#System_Object_Equals_System_Object_System_Object_">Object.Equals(Object, Object)</a>
    </div>
    <div>
      <a class="xref" href="https://docs.microsoft.com/dotnet/api/system.object.gettype#System_Object_GetType">Object.GetType()</a>
    </div>
    <div>
      <a class="xref" href="https://docs.microsoft.com/dotnet/api/system.object.referenceequals#System_Object_ReferenceEquals_System_Object_System_Object_">Object.ReferenceEquals(Object, Object)</a>
    </div>
  </div>
  <h6><strong>Namespace</strong>: <a class="xref" href="DotNext.Net.Cluster.Consensus.Raft.html">DotNext.Net.Cluster.Consensus.Raft</a></h6>
  <h6><strong>Assembly</strong>: DotNext.Net.Cluster.dll</h6>
  <h5 id="DotNext_Net_Cluster_Consensus_Raft_Result_1_syntax">Syntax</h5>
  <div class="codewrapper">
    <pre><code class="lang-csharp hljs">public struct Result&lt;T&gt;</code></pre>
  </div>
  <h5 class="typeParameters">Type Parameters</h5>
  <table class="table table-bordered table-striped table-condensed">
    <thead>
      <tr>
        <th>Name</th>
        <th>Description</th>
      </tr>
    </thead>
    <tbody>
      <tr>
        <td><span class="parametername">T</span></td>
        <td></td>
      </tr>
    </tbody>
  </table>
  <h3 id="constructors">Constructors
  </h3>
  <span class="small pull-right mobile-hide">
    <span class="divider">|</span>
    <a href="https://github.com/sakno/dotNext/new/gh-pages/apiSpec/new?filename=DotNext_Net_Cluster_Consensus_Raft_Result_1__ctor_System_Int64__0_.md&amp;value=---%0Auid%3A%20DotNext.Net.Cluster.Consensus.Raft.Result%601.%23ctor(System.Int64%2C%600)%0Asummary%3A%20'*You%20can%20override%20summary%20for%20the%20API%20here%20using%20*MARKDOWN*%20syntax'%0A---%0A%0A*Please%20type%20below%20more%20information%20about%20this%20API%3A*%0A%0A">Improve this Doc</a>
  </span>
  <span class="small pull-right mobile-hide">
    <a href="https://github.com/sakno/dotNext/blob/gh-pages/src/cluster/DotNext.Net.Cluster/Net/Cluster/Consensus/Raft/Result.cs/#L28">View Source</a>
  </span>
  <a id="DotNext_Net_Cluster_Consensus_Raft_Result_1__ctor_" data-uid="DotNext.Net.Cluster.Consensus.Raft.Result`1.#ctor*"></a>
  <h4 id="DotNext_Net_Cluster_Consensus_Raft_Result_1__ctor_System_Int64__0_" data-uid="DotNext.Net.Cluster.Consensus.Raft.Result`1.#ctor(System.Int64,`0)">Result(Int64, T)</h4>
  <div class="markdown level1 summary"><p>Initializes a new result.</p>
</div>
  <div class="markdown level1 conceptual"></div>
  <h5 class="decalaration">Declaration</h5>
  <div class="codewrapper">
    <pre><code class="lang-csharp hljs">public Result(long term, T value)</code></pre>
  </div>
  <h5 class="parameters">Parameters</h5>
  <table class="table table-bordered table-striped table-condensed">
    <thead>
      <tr>
        <th>Type</th>
        <th>Name</th>
        <th>Description</th>
      </tr>
    </thead>
    <tbody>
      <tr>
        <td><a class="xref" href="https://docs.microsoft.com/dotnet/api/system.int64">Int64</a></td>
        <td><span class="parametername">term</span></td>
        <td><p>The term provided by remote node.</p>
</td>
      </tr>
      <tr>
        <td><span class="xref">T</span></td>
        <td><span class="parametername">value</span></td>
        <td><p>The value returned by remote node.</p>
</td>
      </tr>
    </tbody>
  </table>
  <h3 id="fields">Fields
  </h3>
  <span class="small pull-right mobile-hide">
    <span class="divider">|</span>
    <a href="https://github.com/sakno/dotNext/new/gh-pages/apiSpec/new?filename=DotNext_Net_Cluster_Consensus_Raft_Result_1_Term.md&amp;value=---%0Auid%3A%20DotNext.Net.Cluster.Consensus.Raft.Result%601.Term%0Asummary%3A%20'*You%20can%20override%20summary%20for%20the%20API%20here%20using%20*MARKDOWN*%20syntax'%0A---%0A%0A*Please%20type%20below%20more%20information%20about%20this%20API%3A*%0A%0A">Improve this Doc</a>
  </span>
  <span class="small pull-right mobile-hide">
    <a href="https://github.com/sakno/dotNext/blob/gh-pages/src/cluster/DotNext.Net.Cluster/Net/Cluster/Consensus/Raft/Result.cs/#L16">View Source</a>
  </span>
  <h4 id="DotNext_Net_Cluster_Consensus_Raft_Result_1_Term" data-uid="DotNext.Net.Cluster.Consensus.Raft.Result`1.Term">Term</h4>
  <div class="markdown level1 summary"><p>Gets term of the remote member.</p>
</div>
  <div class="markdown level1 conceptual"></div>
  <h5 class="decalaration">Declaration</h5>
  <div class="codewrapper">
    <pre><code class="lang-csharp hljs">public readonly long Term</code></pre>
  </div>
  <h5 class="fieldValue">Field Value</h5>
  <table class="table table-bordered table-striped table-condensed">
    <thead>
      <tr>
        <th>Type</th>
        <th>Description</th>
      </tr>
    </thead>
    <tbody>
      <tr>
        <td><a class="xref" href="https://docs.microsoft.com/dotnet/api/system.int64">Int64</a></td>
        <td></td>
      </tr>
    </tbody>
  </table>
  <span class="small pull-right mobile-hide">
    <span class="divider">|</span>
    <a href="https://github.com/sakno/dotNext/new/gh-pages/apiSpec/new?filename=DotNext_Net_Cluster_Consensus_Raft_Result_1_Value.md&amp;value=---%0Auid%3A%20DotNext.Net.Cluster.Consensus.Raft.Result%601.Value%0Asummary%3A%20'*You%20can%20override%20summary%20for%20the%20API%20here%20using%20*MARKDOWN*%20syntax'%0A---%0A%0A*Please%20type%20below%20more%20information%20about%20this%20API%3A*%0A%0A">Improve this Doc</a>
  </span>
  <span class="small pull-right mobile-hide">
    <a href="https://github.com/sakno/dotNext/blob/gh-pages/src/cluster/DotNext.Net.Cluster/Net/Cluster/Consensus/Raft/Result.cs/#L21">View Source</a>
  </span>
  <h4 id="DotNext_Net_Cluster_Consensus_Raft_Result_1_Value" data-uid="DotNext.Net.Cluster.Consensus.Raft.Result`1.Value">Value</h4>
  <div class="markdown level1 summary"><p>Gets RPC response.</p>
</div>
  <div class="markdown level1 conceptual"></div>
  <h5 class="decalaration">Declaration</h5>
  <div class="codewrapper">
    <pre><code class="lang-csharp hljs">public readonly T Value</code></pre>
  </div>
  <h5 class="fieldValue">Field Value</h5>
  <table class="table table-bordered table-striped table-condensed">
    <thead>
      <tr>
        <th>Type</th>
        <th>Description</th>
      </tr>
    </thead>
    <tbody>
      <tr>
        <td><span class="xref">T</span></td>
        <td></td>
      </tr>
    </tbody>
  </table>
  <h3 id="extensionmethods">Extension Methods</h3>
  <div>
      <a class="xref" href="DotNext.Linq.Expressions.ExpressionBuilder.html#DotNext_Linq_Expressions_ExpressionBuilder_Const__1___0_">ExpressionBuilder.Const&lt;T&gt;(T)</a>
  </div>
</article>
          </div>
          
          <div class="hidden-sm col-md-2" role="complementary">
            <div class="sideaffix">
              <div class="contribution">
                <ul class="nav">
                  <li>
                    <a href="https://github.com/sakno/dotNext/new/gh-pages/apiSpec/new?filename=DotNext_Net_Cluster_Consensus_Raft_Result_1.md&amp;value=---%0Auid%3A%20DotNext.Net.Cluster.Consensus.Raft.Result%601%0Asummary%3A%20'*You%20can%20override%20summary%20for%20the%20API%20here%20using%20*MARKDOWN*%20syntax'%0A---%0A%0A*Please%20type%20below%20more%20information%20about%20this%20API%3A*%0A%0A" class="contribution-link">Improve this Doc</a>
                  </li>
                  <li>
                    <a href="https://github.com/sakno/dotNext/blob/gh-pages/src/cluster/DotNext.Net.Cluster/Net/Cluster/Consensus/Raft/Result.cs/#L9" class="contribution-link">View Source</a>
                  </li>
                </ul>
              </div>
              <nav class="bs-docs-sidebar hidden-print hidden-xs hidden-sm affix" id="affix">
              <!-- <p><a class="back-to-top" href="#top">Back to top</a><p> -->
              </nav>
            </div>
          </div>
        </div>
      </div>
      
      <footer>
        <div class="grad-bottom"></div>
        <div class="footer">
          <div class="container">
            <span class="pull-right">
              <a href="#top">Back to top</a>
            </span>
            
            <span>Generated by <strong>DocFX</strong></span>
          </div>
        </div>
      </footer>
    </div>
    
    <script type="text/javascript" src="../styles/docfx.vendor.js"></script>
    <script type="text/javascript" src="../styles/docfx.js"></script>
    <script type="text/javascript" src="../styles/main.js"></script>
  </body>
</html>
<|MERGE_RESOLUTION|>--- conflicted
+++ resolved
@@ -1,15 +1,14 @@
-﻿<!DOCTYPE html>
-<!--[if IE]><![endif]-->
-<html>
+﻿<!DOCTYPE html>
+<!--[if IE]><![endif]-->
+<html>
   
   <head>
     <meta charset="utf-8">
     <meta http-equiv="X-UA-Compatible" content="IE=edge,chrome=1">
-    <title>Struct Result&lt;T&gt;
+    <title>Struct Result&lt;T&gt;
    | .NEXT </title>
     <meta name="viewport" content="width=device-width">
-    <meta name="title" content="Struct Result&lt;T&gt;
-<<<<<<< HEAD
+    <meta name="title" content="Struct Result&lt;T&gt;
    | .NEXT ">
     <meta name="generator" content="docfx 2.50.0.0">
     
@@ -23,264 +22,252 @@
     
     
     
-=======
-   | .NEXT ">
-    <meta name="generator" content="docfx 2.49.0.0">
-    
-    <link rel="shortcut icon" href="../fav.ico">
-    <link rel="stylesheet" href="../styles/docfx.vendor.css">
-    <link rel="stylesheet" href="../styles/docfx.css">
-    <link rel="stylesheet" href="../styles/main.css">
-    <link href="https://fonts.googleapis.com/css?family=Open+Sans" rel="stylesheet">
-    <meta property="docfx:navrel" content="../toc.html">
-    <meta property="docfx:tocrel" content="toc.html">
-    
-    
-    
->>>>>>> ceac8404
-  </head>  <body data-spy="scroll" data-target="#affix" data-offset="120">
-    <div id="wrapper">
-      <header>
-        
-        <nav id="autocollapse" class="navbar navbar-inverse ng-scope" role="navigation">
-          <div class="container">
-            <div class="navbar-header">
-              <button type="button" class="navbar-toggle" data-toggle="collapse" data-target="#navbar">
-                <span class="sr-only">Toggle navigation</span>
-                <span class="icon-bar"></span>
-                <span class="icon-bar"></span>
-                <span class="icon-bar"></span>
-              </button>
-              
-              <a class="navbar-brand" href="../index.html">
-                <img id="logo" class="svg" src="../doc_logo.png" alt="">
-              </a>
-            </div>
-            <div class="collapse navbar-collapse" id="navbar">
-              <form class="navbar-form navbar-right" role="search" id="search">
-                <div class="form-group">
-                  <input type="text" class="form-control" id="search-query" placeholder="Search" autocomplete="off">
-                </div>
-              </form>
-            </div>
-          </div>
-        </nav>
-        
-        <div class="subnav navbar navbar-default">
-          <div class="container hide-when-search" id="breadcrumb">
-            <ul class="breadcrumb">
-              <li></li>
-            </ul>
-          </div>
-        </div>
-      </header>
-      <div role="main" class="container body-content hide-when-search">
-        
-        <div class="sidenav hide-when-search">
-          <a class="btn toc-toggle collapse" data-toggle="collapse" href="#sidetoggle" aria-expanded="false" aria-controls="sidetoggle">Show / Hide Table of Contents</a>
-          <div class="sidetoggle collapse" id="sidetoggle">
-            <div id="sidetoc"></div>
-          </div>
-        </div>
-        <div class="article row grid-right">
-          <div class="col-md-10">
-            <article class="content wrap" id="_content" data-uid="DotNext.Net.Cluster.Consensus.Raft.Result`1">
-  
-  
-  <h1 id="DotNext_Net_Cluster_Consensus_Raft_Result_1" data-uid="DotNext.Net.Cluster.Consensus.Raft.Result`1" class="text-break">Struct Result&lt;T&gt;
-  </h1>
+  </head>  <body data-spy="scroll" data-target="#affix" data-offset="120">
+    <div id="wrapper">
+      <header>
+        
+        <nav id="autocollapse" class="navbar navbar-inverse ng-scope" role="navigation">
+          <div class="container">
+            <div class="navbar-header">
+              <button type="button" class="navbar-toggle" data-toggle="collapse" data-target="#navbar">
+                <span class="sr-only">Toggle navigation</span>
+                <span class="icon-bar"></span>
+                <span class="icon-bar"></span>
+                <span class="icon-bar"></span>
+              </button>
+              
+              <a class="navbar-brand" href="../index.html">
+                <img id="logo" class="svg" src="../doc_logo.png" alt="">
+              </a>
+            </div>
+            <div class="collapse navbar-collapse" id="navbar">
+              <form class="navbar-form navbar-right" role="search" id="search">
+                <div class="form-group">
+                  <input type="text" class="form-control" id="search-query" placeholder="Search" autocomplete="off">
+                </div>
+              </form>
+            </div>
+          </div>
+        </nav>
+        
+        <div class="subnav navbar navbar-default">
+          <div class="container hide-when-search" id="breadcrumb">
+            <ul class="breadcrumb">
+              <li></li>
+            </ul>
+          </div>
+        </div>
+      </header>
+      <div role="main" class="container body-content hide-when-search">
+        
+        <div class="sidenav hide-when-search">
+          <a class="btn toc-toggle collapse" data-toggle="collapse" href="#sidetoggle" aria-expanded="false" aria-controls="sidetoggle">Show / Hide Table of Contents</a>
+          <div class="sidetoggle collapse" id="sidetoggle">
+            <div id="sidetoc"></div>
+          </div>
+        </div>
+        <div class="article row grid-right">
+          <div class="col-md-10">
+            <article class="content wrap" id="_content" data-uid="DotNext.Net.Cluster.Consensus.Raft.Result`1">
+  
+  
+  <h1 id="DotNext_Net_Cluster_Consensus_Raft_Result_1" data-uid="DotNext.Net.Cluster.Consensus.Raft.Result`1" class="text-break">Struct Result&lt;T&gt;
+  </h1>
   <div class="markdown level0 summary"><p>Represents RPC response.</p>
-</div>
-  <div class="markdown level0 conceptual"></div>
-  <div class="inheritedMembers">
-    <h5>Inherited Members</h5>
-    <div>
-      <a class="xref" href="https://docs.microsoft.com/dotnet/api/system.valuetype.equals#System_ValueType_Equals_System_Object_">ValueType.Equals(Object)</a>
-    </div>
-    <div>
-      <a class="xref" href="https://docs.microsoft.com/dotnet/api/system.valuetype.gethashcode#System_ValueType_GetHashCode">ValueType.GetHashCode()</a>
-    </div>
-    <div>
-      <a class="xref" href="https://docs.microsoft.com/dotnet/api/system.valuetype.tostring#System_ValueType_ToString">ValueType.ToString()</a>
-    </div>
-    <div>
-      <a class="xref" href="https://docs.microsoft.com/dotnet/api/system.object.equals#System_Object_Equals_System_Object_System_Object_">Object.Equals(Object, Object)</a>
-    </div>
-    <div>
-      <a class="xref" href="https://docs.microsoft.com/dotnet/api/system.object.gettype#System_Object_GetType">Object.GetType()</a>
-    </div>
-    <div>
-      <a class="xref" href="https://docs.microsoft.com/dotnet/api/system.object.referenceequals#System_Object_ReferenceEquals_System_Object_System_Object_">Object.ReferenceEquals(Object, Object)</a>
-    </div>
-  </div>
-  <h6><strong>Namespace</strong>: <a class="xref" href="DotNext.Net.Cluster.Consensus.Raft.html">DotNext.Net.Cluster.Consensus.Raft</a></h6>
-  <h6><strong>Assembly</strong>: DotNext.Net.Cluster.dll</h6>
-  <h5 id="DotNext_Net_Cluster_Consensus_Raft_Result_1_syntax">Syntax</h5>
-  <div class="codewrapper">
-    <pre><code class="lang-csharp hljs">public struct Result&lt;T&gt;</code></pre>
-  </div>
-  <h5 class="typeParameters">Type Parameters</h5>
-  <table class="table table-bordered table-striped table-condensed">
-    <thead>
-      <tr>
-        <th>Name</th>
-        <th>Description</th>
-      </tr>
-    </thead>
-    <tbody>
-      <tr>
-        <td><span class="parametername">T</span></td>
-        <td></td>
-      </tr>
-    </tbody>
-  </table>
-  <h3 id="constructors">Constructors
-  </h3>
-  <span class="small pull-right mobile-hide">
-    <span class="divider">|</span>
-    <a href="https://github.com/sakno/dotNext/new/gh-pages/apiSpec/new?filename=DotNext_Net_Cluster_Consensus_Raft_Result_1__ctor_System_Int64__0_.md&amp;value=---%0Auid%3A%20DotNext.Net.Cluster.Consensus.Raft.Result%601.%23ctor(System.Int64%2C%600)%0Asummary%3A%20'*You%20can%20override%20summary%20for%20the%20API%20here%20using%20*MARKDOWN*%20syntax'%0A---%0A%0A*Please%20type%20below%20more%20information%20about%20this%20API%3A*%0A%0A">Improve this Doc</a>
-  </span>
-  <span class="small pull-right mobile-hide">
-    <a href="https://github.com/sakno/dotNext/blob/gh-pages/src/cluster/DotNext.Net.Cluster/Net/Cluster/Consensus/Raft/Result.cs/#L28">View Source</a>
-  </span>
-  <a id="DotNext_Net_Cluster_Consensus_Raft_Result_1__ctor_" data-uid="DotNext.Net.Cluster.Consensus.Raft.Result`1.#ctor*"></a>
-  <h4 id="DotNext_Net_Cluster_Consensus_Raft_Result_1__ctor_System_Int64__0_" data-uid="DotNext.Net.Cluster.Consensus.Raft.Result`1.#ctor(System.Int64,`0)">Result(Int64, T)</h4>
+</div>
+  <div class="markdown level0 conceptual"></div>
+  <div class="inheritedMembers">
+    <h5>Inherited Members</h5>
+    <div>
+      <a class="xref" href="https://docs.microsoft.com/dotnet/api/system.valuetype.equals#System_ValueType_Equals_System_Object_">ValueType.Equals(Object)</a>
+    </div>
+    <div>
+      <a class="xref" href="https://docs.microsoft.com/dotnet/api/system.valuetype.gethashcode#System_ValueType_GetHashCode">ValueType.GetHashCode()</a>
+    </div>
+    <div>
+      <a class="xref" href="https://docs.microsoft.com/dotnet/api/system.valuetype.tostring#System_ValueType_ToString">ValueType.ToString()</a>
+    </div>
+    <div>
+      <a class="xref" href="https://docs.microsoft.com/dotnet/api/system.object.equals#System_Object_Equals_System_Object_System_Object_">Object.Equals(Object, Object)</a>
+    </div>
+    <div>
+      <a class="xref" href="https://docs.microsoft.com/dotnet/api/system.object.gettype#System_Object_GetType">Object.GetType()</a>
+    </div>
+    <div>
+      <a class="xref" href="https://docs.microsoft.com/dotnet/api/system.object.referenceequals#System_Object_ReferenceEquals_System_Object_System_Object_">Object.ReferenceEquals(Object, Object)</a>
+    </div>
+  </div>
+  <h6><strong>Namespace</strong>: <a class="xref" href="DotNext.Net.Cluster.Consensus.Raft.html">DotNext.Net.Cluster.Consensus.Raft</a></h6>
+  <h6><strong>Assembly</strong>: DotNext.Net.Cluster.dll</h6>
+  <h5 id="DotNext_Net_Cluster_Consensus_Raft_Result_1_syntax">Syntax</h5>
+  <div class="codewrapper">
+    <pre><code class="lang-csharp hljs">public struct Result&lt;T&gt;</code></pre>
+  </div>
+  <h5 class="typeParameters">Type Parameters</h5>
+  <table class="table table-bordered table-striped table-condensed">
+    <thead>
+      <tr>
+        <th>Name</th>
+        <th>Description</th>
+      </tr>
+    </thead>
+    <tbody>
+      <tr>
+        <td><span class="parametername">T</span></td>
+        <td></td>
+      </tr>
+    </tbody>
+  </table>
+  <h3 id="constructors">Constructors
+  </h3>
+  <span class="small pull-right mobile-hide">
+    <span class="divider">|</span>
+    <a href="https://github.com/sakno/DotNext/new/gh-pages/apiSpec/new?filename=DotNext_Net_Cluster_Consensus_Raft_Result_1__ctor_System_Int64__0_.md&amp;value=---%0Auid%3A%20DotNext.Net.Cluster.Consensus.Raft.Result%601.%23ctor(System.Int64%2C%600)%0Asummary%3A%20'*You%20can%20override%20summary%20for%20the%20API%20here%20using%20*MARKDOWN*%20syntax'%0A---%0A%0A*Please%20type%20below%20more%20information%20about%20this%20API%3A*%0A%0A">Improve this Doc</a>
+  </span>
+  <span class="small pull-right mobile-hide">
+    <a href="https://github.com/sakno/DotNext/blob/gh-pages/src/cluster/DotNext.Net.Cluster/Net/Cluster/Consensus/Raft/Result.cs/#L28">View Source</a>
+  </span>
+  <a id="DotNext_Net_Cluster_Consensus_Raft_Result_1__ctor_" data-uid="DotNext.Net.Cluster.Consensus.Raft.Result`1.#ctor*"></a>
+  <h4 id="DotNext_Net_Cluster_Consensus_Raft_Result_1__ctor_System_Int64__0_" data-uid="DotNext.Net.Cluster.Consensus.Raft.Result`1.#ctor(System.Int64,`0)">Result(Int64, T)</h4>
   <div class="markdown level1 summary"><p>Initializes a new result.</p>
-</div>
-  <div class="markdown level1 conceptual"></div>
-  <h5 class="decalaration">Declaration</h5>
-  <div class="codewrapper">
-    <pre><code class="lang-csharp hljs">public Result(long term, T value)</code></pre>
-  </div>
-  <h5 class="parameters">Parameters</h5>
-  <table class="table table-bordered table-striped table-condensed">
-    <thead>
-      <tr>
-        <th>Type</th>
-        <th>Name</th>
-        <th>Description</th>
-      </tr>
-    </thead>
-    <tbody>
-      <tr>
-        <td><a class="xref" href="https://docs.microsoft.com/dotnet/api/system.int64">Int64</a></td>
-        <td><span class="parametername">term</span></td>
+</div>
+  <div class="markdown level1 conceptual"></div>
+  <h5 class="decalaration">Declaration</h5>
+  <div class="codewrapper">
+    <pre><code class="lang-csharp hljs">public Result(long term, T value)</code></pre>
+  </div>
+  <h5 class="parameters">Parameters</h5>
+  <table class="table table-bordered table-striped table-condensed">
+    <thead>
+      <tr>
+        <th>Type</th>
+        <th>Name</th>
+        <th>Description</th>
+      </tr>
+    </thead>
+    <tbody>
+      <tr>
+        <td><a class="xref" href="https://docs.microsoft.com/dotnet/api/system.int64">Int64</a></td>
+        <td><span class="parametername">term</span></td>
         <td><p>The term provided by remote node.</p>
-</td>
-      </tr>
-      <tr>
-        <td><span class="xref">T</span></td>
-        <td><span class="parametername">value</span></td>
+</td>
+      </tr>
+      <tr>
+        <td><span class="xref">T</span></td>
+        <td><span class="parametername">value</span></td>
         <td><p>The value returned by remote node.</p>
-</td>
-      </tr>
-    </tbody>
-  </table>
-  <h3 id="fields">Fields
-  </h3>
-  <span class="small pull-right mobile-hide">
-    <span class="divider">|</span>
-    <a href="https://github.com/sakno/dotNext/new/gh-pages/apiSpec/new?filename=DotNext_Net_Cluster_Consensus_Raft_Result_1_Term.md&amp;value=---%0Auid%3A%20DotNext.Net.Cluster.Consensus.Raft.Result%601.Term%0Asummary%3A%20'*You%20can%20override%20summary%20for%20the%20API%20here%20using%20*MARKDOWN*%20syntax'%0A---%0A%0A*Please%20type%20below%20more%20information%20about%20this%20API%3A*%0A%0A">Improve this Doc</a>
-  </span>
-  <span class="small pull-right mobile-hide">
-    <a href="https://github.com/sakno/dotNext/blob/gh-pages/src/cluster/DotNext.Net.Cluster/Net/Cluster/Consensus/Raft/Result.cs/#L16">View Source</a>
-  </span>
-  <h4 id="DotNext_Net_Cluster_Consensus_Raft_Result_1_Term" data-uid="DotNext.Net.Cluster.Consensus.Raft.Result`1.Term">Term</h4>
+</td>
+      </tr>
+    </tbody>
+  </table>
+  <h3 id="fields">Fields
+  </h3>
+  <span class="small pull-right mobile-hide">
+    <span class="divider">|</span>
+    <a href="https://github.com/sakno/DotNext/new/gh-pages/apiSpec/new?filename=DotNext_Net_Cluster_Consensus_Raft_Result_1_Term.md&amp;value=---%0Auid%3A%20DotNext.Net.Cluster.Consensus.Raft.Result%601.Term%0Asummary%3A%20'*You%20can%20override%20summary%20for%20the%20API%20here%20using%20*MARKDOWN*%20syntax'%0A---%0A%0A*Please%20type%20below%20more%20information%20about%20this%20API%3A*%0A%0A">Improve this Doc</a>
+  </span>
+  <span class="small pull-right mobile-hide">
+    <a href="https://github.com/sakno/DotNext/blob/gh-pages/src/cluster/DotNext.Net.Cluster/Net/Cluster/Consensus/Raft/Result.cs/#L16">View Source</a>
+  </span>
+  <h4 id="DotNext_Net_Cluster_Consensus_Raft_Result_1_Term" data-uid="DotNext.Net.Cluster.Consensus.Raft.Result`1.Term">Term</h4>
   <div class="markdown level1 summary"><p>Gets term of the remote member.</p>
-</div>
-  <div class="markdown level1 conceptual"></div>
-  <h5 class="decalaration">Declaration</h5>
-  <div class="codewrapper">
-    <pre><code class="lang-csharp hljs">public readonly long Term</code></pre>
-  </div>
-  <h5 class="fieldValue">Field Value</h5>
-  <table class="table table-bordered table-striped table-condensed">
-    <thead>
-      <tr>
-        <th>Type</th>
-        <th>Description</th>
-      </tr>
-    </thead>
-    <tbody>
-      <tr>
-        <td><a class="xref" href="https://docs.microsoft.com/dotnet/api/system.int64">Int64</a></td>
-        <td></td>
-      </tr>
-    </tbody>
-  </table>
-  <span class="small pull-right mobile-hide">
-    <span class="divider">|</span>
-    <a href="https://github.com/sakno/dotNext/new/gh-pages/apiSpec/new?filename=DotNext_Net_Cluster_Consensus_Raft_Result_1_Value.md&amp;value=---%0Auid%3A%20DotNext.Net.Cluster.Consensus.Raft.Result%601.Value%0Asummary%3A%20'*You%20can%20override%20summary%20for%20the%20API%20here%20using%20*MARKDOWN*%20syntax'%0A---%0A%0A*Please%20type%20below%20more%20information%20about%20this%20API%3A*%0A%0A">Improve this Doc</a>
-  </span>
-  <span class="small pull-right mobile-hide">
-    <a href="https://github.com/sakno/dotNext/blob/gh-pages/src/cluster/DotNext.Net.Cluster/Net/Cluster/Consensus/Raft/Result.cs/#L21">View Source</a>
-  </span>
-  <h4 id="DotNext_Net_Cluster_Consensus_Raft_Result_1_Value" data-uid="DotNext.Net.Cluster.Consensus.Raft.Result`1.Value">Value</h4>
+</div>
+  <div class="markdown level1 conceptual"></div>
+  <h5 class="decalaration">Declaration</h5>
+  <div class="codewrapper">
+    <pre><code class="lang-csharp hljs">public readonly long Term</code></pre>
+  </div>
+  <h5 class="fieldValue">Field Value</h5>
+  <table class="table table-bordered table-striped table-condensed">
+    <thead>
+      <tr>
+        <th>Type</th>
+        <th>Description</th>
+      </tr>
+    </thead>
+    <tbody>
+      <tr>
+        <td><a class="xref" href="https://docs.microsoft.com/dotnet/api/system.int64">Int64</a></td>
+        <td></td>
+      </tr>
+    </tbody>
+  </table>
+  <span class="small pull-right mobile-hide">
+    <span class="divider">|</span>
+    <a href="https://github.com/sakno/DotNext/new/gh-pages/apiSpec/new?filename=DotNext_Net_Cluster_Consensus_Raft_Result_1_Value.md&amp;value=---%0Auid%3A%20DotNext.Net.Cluster.Consensus.Raft.Result%601.Value%0Asummary%3A%20'*You%20can%20override%20summary%20for%20the%20API%20here%20using%20*MARKDOWN*%20syntax'%0A---%0A%0A*Please%20type%20below%20more%20information%20about%20this%20API%3A*%0A%0A">Improve this Doc</a>
+  </span>
+  <span class="small pull-right mobile-hide">
+    <a href="https://github.com/sakno/DotNext/blob/gh-pages/src/cluster/DotNext.Net.Cluster/Net/Cluster/Consensus/Raft/Result.cs/#L21">View Source</a>
+  </span>
+  <h4 id="DotNext_Net_Cluster_Consensus_Raft_Result_1_Value" data-uid="DotNext.Net.Cluster.Consensus.Raft.Result`1.Value">Value</h4>
   <div class="markdown level1 summary"><p>Gets RPC response.</p>
-</div>
-  <div class="markdown level1 conceptual"></div>
-  <h5 class="decalaration">Declaration</h5>
-  <div class="codewrapper">
-    <pre><code class="lang-csharp hljs">public readonly T Value</code></pre>
-  </div>
-  <h5 class="fieldValue">Field Value</h5>
-  <table class="table table-bordered table-striped table-condensed">
-    <thead>
-      <tr>
-        <th>Type</th>
-        <th>Description</th>
-      </tr>
-    </thead>
-    <tbody>
-      <tr>
-        <td><span class="xref">T</span></td>
-        <td></td>
-      </tr>
-    </tbody>
-  </table>
-  <h3 id="extensionmethods">Extension Methods</h3>
-  <div>
-      <a class="xref" href="DotNext.Linq.Expressions.ExpressionBuilder.html#DotNext_Linq_Expressions_ExpressionBuilder_Const__1___0_">ExpressionBuilder.Const&lt;T&gt;(T)</a>
-  </div>
-</article>
-          </div>
-          
-          <div class="hidden-sm col-md-2" role="complementary">
-            <div class="sideaffix">
-              <div class="contribution">
-                <ul class="nav">
-                  <li>
-                    <a href="https://github.com/sakno/dotNext/new/gh-pages/apiSpec/new?filename=DotNext_Net_Cluster_Consensus_Raft_Result_1.md&amp;value=---%0Auid%3A%20DotNext.Net.Cluster.Consensus.Raft.Result%601%0Asummary%3A%20'*You%20can%20override%20summary%20for%20the%20API%20here%20using%20*MARKDOWN*%20syntax'%0A---%0A%0A*Please%20type%20below%20more%20information%20about%20this%20API%3A*%0A%0A" class="contribution-link">Improve this Doc</a>
-                  </li>
-                  <li>
-                    <a href="https://github.com/sakno/dotNext/blob/gh-pages/src/cluster/DotNext.Net.Cluster/Net/Cluster/Consensus/Raft/Result.cs/#L9" class="contribution-link">View Source</a>
-                  </li>
-                </ul>
-              </div>
-              <nav class="bs-docs-sidebar hidden-print hidden-xs hidden-sm affix" id="affix">
-              <!-- <p><a class="back-to-top" href="#top">Back to top</a><p> -->
-              </nav>
-            </div>
-          </div>
-        </div>
-      </div>
-      
-      <footer>
-        <div class="grad-bottom"></div>
-        <div class="footer">
-          <div class="container">
-            <span class="pull-right">
-              <a href="#top">Back to top</a>
-            </span>
-            
-            <span>Generated by <strong>DocFX</strong></span>
-          </div>
-        </div>
-      </footer>
-    </div>
-    
-    <script type="text/javascript" src="../styles/docfx.vendor.js"></script>
-    <script type="text/javascript" src="../styles/docfx.js"></script>
-    <script type="text/javascript" src="../styles/main.js"></script>
-  </body>
-</html>
+</div>
+  <div class="markdown level1 conceptual"></div>
+  <h5 class="decalaration">Declaration</h5>
+  <div class="codewrapper">
+    <pre><code class="lang-csharp hljs">public readonly T Value</code></pre>
+  </div>
+  <h5 class="fieldValue">Field Value</h5>
+  <table class="table table-bordered table-striped table-condensed">
+    <thead>
+      <tr>
+        <th>Type</th>
+        <th>Description</th>
+      </tr>
+    </thead>
+    <tbody>
+      <tr>
+        <td><span class="xref">T</span></td>
+        <td></td>
+      </tr>
+    </tbody>
+  </table>
+  <h3 id="extensionmethods">Extension Methods</h3>
+  <div>
+      <a class="xref" href="DotNext.Linq.Expressions.ExpressionBuilder.html#DotNext_Linq_Expressions_ExpressionBuilder_Const__1___0_">ExpressionBuilder.Const&lt;T&gt;(T)</a>
+  </div>
+  <div>
+      <a class="xref" href="DotNext.Sequence.html#DotNext_Sequence_Skip__2___0__System_Int32_">Sequence.Skip&lt;TEnumerator, T&gt;(ref TEnumerator, Int32)</a>
+  </div>
+</article>
+          </div>
+          
+          <div class="hidden-sm col-md-2" role="complementary">
+            <div class="sideaffix">
+              <div class="contribution">
+                <ul class="nav">
+                  <li>
+                    <a href="https://github.com/sakno/DotNext/new/gh-pages/apiSpec/new?filename=DotNext_Net_Cluster_Consensus_Raft_Result_1.md&amp;value=---%0Auid%3A%20DotNext.Net.Cluster.Consensus.Raft.Result%601%0Asummary%3A%20'*You%20can%20override%20summary%20for%20the%20API%20here%20using%20*MARKDOWN*%20syntax'%0A---%0A%0A*Please%20type%20below%20more%20information%20about%20this%20API%3A*%0A%0A" class="contribution-link">Improve this Doc</a>
+                  </li>
+                  <li>
+                    <a href="https://github.com/sakno/DotNext/blob/gh-pages/src/cluster/DotNext.Net.Cluster/Net/Cluster/Consensus/Raft/Result.cs/#L9" class="contribution-link">View Source</a>
+                  </li>
+                </ul>
+              </div>
+              <nav class="bs-docs-sidebar hidden-print hidden-xs hidden-sm affix" id="affix">
+              <!-- <p><a class="back-to-top" href="#top">Back to top</a><p> -->
+              </nav>
+            </div>
+          </div>
+        </div>
+      </div>
+      
+      <footer>
+        <div class="grad-bottom"></div>
+        <div class="footer">
+          <div class="container">
+            <span class="pull-right">
+              <a href="#top">Back to top</a>
+            </span>
+            
+            <span>Generated by <strong>DocFX</strong></span>
+          </div>
+        </div>
+      </footer>
+    </div>
+    
+    <script type="text/javascript" src="../styles/docfx.vendor.js"></script>
+    <script type="text/javascript" src="../styles/docfx.js"></script>
+    <script type="text/javascript" src="../styles/main.js"></script>
+  </body>
+</html>