--- conflicted
+++ resolved
@@ -1,15 +1,14 @@
-﻿<!DOCTYPE html>
-<!--[if IE]><![endif]-->
-<html>
+﻿<!DOCTYPE html>
+<!--[if IE]><![endif]-->
+<html>
   
   <head>
     <meta charset="utf-8">
     <meta http-equiv="X-UA-Compatible" content="IE=edge,chrome=1">
-    <title>Struct PersistentState.WriteLockToken
+    <title>Struct PersistentState.WriteLockToken
    | .NEXT </title>
     <meta name="viewport" content="width=device-width">
-    <meta name="title" content="Struct PersistentState.WriteLockToken
-<<<<<<< HEAD
+    <meta name="title" content="Struct PersistentState.WriteLockToken
    | .NEXT ">
     <meta name="generator" content="docfx 2.50.0.0">
     
@@ -23,187 +22,175 @@
     
     
     
-=======
-   | .NEXT ">
-    <meta name="generator" content="docfx 2.49.0.0">
-    
-    <link rel="shortcut icon" href="../fav.ico">
-    <link rel="stylesheet" href="../styles/docfx.vendor.css">
-    <link rel="stylesheet" href="../styles/docfx.css">
-    <link rel="stylesheet" href="../styles/main.css">
-    <link href="https://fonts.googleapis.com/css?family=Open+Sans" rel="stylesheet">
-    <meta property="docfx:navrel" content="../toc.html">
-    <meta property="docfx:tocrel" content="toc.html">
-    
-    
-    
->>>>>>> ceac8404
-  </head>  <body data-spy="scroll" data-target="#affix" data-offset="120">
-    <div id="wrapper">
-      <header>
-        
-        <nav id="autocollapse" class="navbar navbar-inverse ng-scope" role="navigation">
-          <div class="container">
-            <div class="navbar-header">
-              <button type="button" class="navbar-toggle" data-toggle="collapse" data-target="#navbar">
-                <span class="sr-only">Toggle navigation</span>
-                <span class="icon-bar"></span>
-                <span class="icon-bar"></span>
-                <span class="icon-bar"></span>
-              </button>
-              
-              <a class="navbar-brand" href="../index.html">
-                <img id="logo" class="svg" src="../doc_logo.png" alt="">
-              </a>
-            </div>
-            <div class="collapse navbar-collapse" id="navbar">
-              <form class="navbar-form navbar-right" role="search" id="search">
-                <div class="form-group">
-                  <input type="text" class="form-control" id="search-query" placeholder="Search" autocomplete="off">
-                </div>
-              </form>
-            </div>
-          </div>
-        </nav>
-        
-        <div class="subnav navbar navbar-default">
-          <div class="container hide-when-search" id="breadcrumb">
-            <ul class="breadcrumb">
-              <li></li>
-            </ul>
-          </div>
-        </div>
-      </header>
-      <div role="main" class="container body-content hide-when-search">
-        
-        <div class="sidenav hide-when-search">
-          <a class="btn toc-toggle collapse" data-toggle="collapse" href="#sidetoggle" aria-expanded="false" aria-controls="sidetoggle">Show / Hide Table of Contents</a>
-          <div class="sidetoggle collapse" id="sidetoggle">
-            <div id="sidetoc"></div>
-          </div>
-        </div>
-        <div class="article row grid-right">
-          <div class="col-md-10">
-            <article class="content wrap" id="_content" data-uid="DotNext.Net.Cluster.Consensus.Raft.PersistentState.WriteLockToken">
-  
-  
-  <h1 id="DotNext_Net_Cluster_Consensus_Raft_PersistentState_WriteLockToken" data-uid="DotNext.Net.Cluster.Consensus.Raft.PersistentState.WriteLockToken" class="text-break">Struct PersistentState.WriteLockToken
-  </h1>
+  </head>  <body data-spy="scroll" data-target="#affix" data-offset="120">
+    <div id="wrapper">
+      <header>
+        
+        <nav id="autocollapse" class="navbar navbar-inverse ng-scope" role="navigation">
+          <div class="container">
+            <div class="navbar-header">
+              <button type="button" class="navbar-toggle" data-toggle="collapse" data-target="#navbar">
+                <span class="sr-only">Toggle navigation</span>
+                <span class="icon-bar"></span>
+                <span class="icon-bar"></span>
+                <span class="icon-bar"></span>
+              </button>
+              
+              <a class="navbar-brand" href="../index.html">
+                <img id="logo" class="svg" src="../doc_logo.png" alt="">
+              </a>
+            </div>
+            <div class="collapse navbar-collapse" id="navbar">
+              <form class="navbar-form navbar-right" role="search" id="search">
+                <div class="form-group">
+                  <input type="text" class="form-control" id="search-query" placeholder="Search" autocomplete="off">
+                </div>
+              </form>
+            </div>
+          </div>
+        </nav>
+        
+        <div class="subnav navbar navbar-default">
+          <div class="container hide-when-search" id="breadcrumb">
+            <ul class="breadcrumb">
+              <li></li>
+            </ul>
+          </div>
+        </div>
+      </header>
+      <div role="main" class="container body-content hide-when-search">
+        
+        <div class="sidenav hide-when-search">
+          <a class="btn toc-toggle collapse" data-toggle="collapse" href="#sidetoggle" aria-expanded="false" aria-controls="sidetoggle">Show / Hide Table of Contents</a>
+          <div class="sidetoggle collapse" id="sidetoggle">
+            <div id="sidetoc"></div>
+          </div>
+        </div>
+        <div class="article row grid-right">
+          <div class="col-md-10">
+            <article class="content wrap" id="_content" data-uid="DotNext.Net.Cluster.Consensus.Raft.PersistentState.WriteLockToken">
+  
+  
+  <h1 id="DotNext_Net_Cluster_Consensus_Raft_PersistentState_WriteLockToken" data-uid="DotNext.Net.Cluster.Consensus.Raft.PersistentState.WriteLockToken" class="text-break">Struct PersistentState.WriteLockToken
+  </h1>
   <div class="markdown level0 summary"><p>Represents the token describing acquired write lock.</p>
-</div>
-  <div class="markdown level0 conceptual"></div>
-  <div classs="implements">
-    <h5>Implements</h5>
-    <div><a class="xref" href="https://docs.microsoft.com/dotnet/api/system.idisposable">IDisposable</a></div>
-  </div>
-  <div class="inheritedMembers">
-    <h5>Inherited Members</h5>
-    <div>
-      <a class="xref" href="https://docs.microsoft.com/dotnet/api/system.valuetype.equals#System_ValueType_Equals_System_Object_">ValueType.Equals(Object)</a>
-    </div>
-    <div>
-      <a class="xref" href="https://docs.microsoft.com/dotnet/api/system.valuetype.gethashcode#System_ValueType_GetHashCode">ValueType.GetHashCode()</a>
-    </div>
-    <div>
-      <a class="xref" href="https://docs.microsoft.com/dotnet/api/system.valuetype.tostring#System_ValueType_ToString">ValueType.ToString()</a>
-    </div>
-    <div>
-      <a class="xref" href="https://docs.microsoft.com/dotnet/api/system.object.equals#System_Object_Equals_System_Object_System_Object_">Object.Equals(Object, Object)</a>
-    </div>
-    <div>
-      <a class="xref" href="https://docs.microsoft.com/dotnet/api/system.object.gettype#System_Object_GetType">Object.GetType()</a>
-    </div>
-    <div>
-      <a class="xref" href="https://docs.microsoft.com/dotnet/api/system.object.referenceequals#System_Object_ReferenceEquals_System_Object_System_Object_">Object.ReferenceEquals(Object, Object)</a>
-    </div>
-  </div>
-  <h6><strong>Namespace</strong>: <a class="xref" href="DotNext.Net.Cluster.Consensus.Raft.html">DotNext.Net.Cluster.Consensus.Raft</a></h6>
-  <h6><strong>Assembly</strong>: DotNext.Net.Cluster.dll</h6>
-  <h5 id="DotNext_Net_Cluster_Consensus_Raft_PersistentState_WriteLockToken_syntax">Syntax</h5>
-  <div class="codewrapper">
-    <pre><code class="lang-csharp hljs">public struct WriteLockToken : IDisposable</code></pre>
-  </div>
-  <h3 id="methods">Methods
-  </h3>
-  <span class="small pull-right mobile-hide">
-    <span class="divider">|</span>
-    <a href="https://github.com/sakno/dotNext/new/gh-pages/apiSpec/new?filename=DotNext_Net_Cluster_Consensus_Raft_PersistentState_WriteLockToken_Dispose.md&amp;value=---%0Auid%3A%20DotNext.Net.Cluster.Consensus.Raft.PersistentState.WriteLockToken.Dispose%0Asummary%3A%20'*You%20can%20override%20summary%20for%20the%20API%20here%20using%20*MARKDOWN*%20syntax'%0A---%0A%0A*Please%20type%20below%20more%20information%20about%20this%20API%3A*%0A%0A">Improve this Doc</a>
-  </span>
-  <span class="small pull-right mobile-hide">
-    <a href="https://github.com/sakno/dotNext/blob/gh-pages/src/cluster/DotNext.Net.Cluster/Net/Cluster/Consensus/Raft/PersistentState.LockToken.cs/#L37">View Source</a>
-  </span>
-  <a id="DotNext_Net_Cluster_Consensus_Raft_PersistentState_WriteLockToken_Dispose_" data-uid="DotNext.Net.Cluster.Consensus.Raft.PersistentState.WriteLockToken.Dispose*"></a>
-  <h4 id="DotNext_Net_Cluster_Consensus_Raft_PersistentState_WriteLockToken_Dispose" data-uid="DotNext.Net.Cluster.Consensus.Raft.PersistentState.WriteLockToken.Dispose">Dispose()</h4>
+</div>
+  <div class="markdown level0 conceptual"></div>
+  <div classs="implements">
+    <h5>Implements</h5>
+    <div><a class="xref" href="https://docs.microsoft.com/dotnet/api/system.idisposable">IDisposable</a></div>
+  </div>
+  <div class="inheritedMembers">
+    <h5>Inherited Members</h5>
+    <div>
+      <a class="xref" href="https://docs.microsoft.com/dotnet/api/system.valuetype.equals#System_ValueType_Equals_System_Object_">ValueType.Equals(Object)</a>
+    </div>
+    <div>
+      <a class="xref" href="https://docs.microsoft.com/dotnet/api/system.valuetype.gethashcode#System_ValueType_GetHashCode">ValueType.GetHashCode()</a>
+    </div>
+    <div>
+      <a class="xref" href="https://docs.microsoft.com/dotnet/api/system.valuetype.tostring#System_ValueType_ToString">ValueType.ToString()</a>
+    </div>
+    <div>
+      <a class="xref" href="https://docs.microsoft.com/dotnet/api/system.object.equals#System_Object_Equals_System_Object_System_Object_">Object.Equals(Object, Object)</a>
+    </div>
+    <div>
+      <a class="xref" href="https://docs.microsoft.com/dotnet/api/system.object.gettype#System_Object_GetType">Object.GetType()</a>
+    </div>
+    <div>
+      <a class="xref" href="https://docs.microsoft.com/dotnet/api/system.object.referenceequals#System_Object_ReferenceEquals_System_Object_System_Object_">Object.ReferenceEquals(Object, Object)</a>
+    </div>
+  </div>
+  <h6><strong>Namespace</strong>: <a class="xref" href="DotNext.Net.Cluster.Consensus.Raft.html">DotNext.Net.Cluster.Consensus.Raft</a></h6>
+  <h6><strong>Assembly</strong>: DotNext.Net.Cluster.dll</h6>
+  <h5 id="DotNext_Net_Cluster_Consensus_Raft_PersistentState_WriteLockToken_syntax">Syntax</h5>
+  <div class="codewrapper">
+    <pre><code class="lang-csharp hljs">public struct WriteLockToken : IDisposable</code></pre>
+  </div>
+  <h3 id="methods">Methods
+  </h3>
+  <span class="small pull-right mobile-hide">
+    <span class="divider">|</span>
+    <a href="https://github.com/sakno/DotNext/new/gh-pages/apiSpec/new?filename=DotNext_Net_Cluster_Consensus_Raft_PersistentState_WriteLockToken_Dispose.md&amp;value=---%0Auid%3A%20DotNext.Net.Cluster.Consensus.Raft.PersistentState.WriteLockToken.Dispose%0Asummary%3A%20'*You%20can%20override%20summary%20for%20the%20API%20here%20using%20*MARKDOWN*%20syntax'%0A---%0A%0A*Please%20type%20below%20more%20information%20about%20this%20API%3A*%0A%0A">Improve this Doc</a>
+  </span>
+  <span class="small pull-right mobile-hide">
+    <a href="https://github.com/sakno/DotNext/blob/gh-pages/src/cluster/DotNext.Net.Cluster/Net/Cluster/Consensus/Raft/PersistentState.LockToken.cs/#L37">View Source</a>
+  </span>
+  <a id="DotNext_Net_Cluster_Consensus_Raft_PersistentState_WriteLockToken_Dispose_" data-uid="DotNext.Net.Cluster.Consensus.Raft.PersistentState.WriteLockToken.Dispose*"></a>
+  <h4 id="DotNext_Net_Cluster_Consensus_Raft_PersistentState_WriteLockToken_Dispose" data-uid="DotNext.Net.Cluster.Consensus.Raft.PersistentState.WriteLockToken.Dispose">Dispose()</h4>
   <div class="markdown level1 summary"><p>Releases write lock.</p>
-</div>
-  <div class="markdown level1 conceptual"></div>
-  <h5 class="decalaration">Declaration</h5>
-  <div class="codewrapper">
-    <pre><code class="lang-csharp hljs">public void Dispose()</code></pre>
-  </div>
-  <h5 class="exceptions">Exceptions</h5>
-  <table class="table table-bordered table-striped table-condensed">
-    <thead>
-      <tr>
-        <th>Type</th>
-        <th>Condition</th>
-      </tr>
-    </thead>
-    <tbody>
-      <tr>
-        <td><a class="xref" href="https://docs.microsoft.com/dotnet/api/system.invalidoperationexception">InvalidOperationException</a></td>
+</div>
+  <div class="markdown level1 conceptual"></div>
+  <h5 class="decalaration">Declaration</h5>
+  <div class="codewrapper">
+    <pre><code class="lang-csharp hljs">public void Dispose()</code></pre>
+  </div>
+  <h5 class="exceptions">Exceptions</h5>
+  <table class="table table-bordered table-striped table-condensed">
+    <thead>
+      <tr>
+        <th>Type</th>
+        <th>Condition</th>
+      </tr>
+    </thead>
+    <tbody>
+      <tr>
+        <td><a class="xref" href="https://docs.microsoft.com/dotnet/api/system.invalidoperationexception">InvalidOperationException</a></td>
         <td><p>This token is invalid.</p>
-</td>
-      </tr>
-    </tbody>
-  </table>
-  <h3 id="implements">Implements</h3>
-  <div>
-      <a class="xref" href="https://docs.microsoft.com/dotnet/api/system.idisposable">System.IDisposable</a>
-  </div>
-  <h3 id="extensionmethods">Extension Methods</h3>
-  <div>
-      <a class="xref" href="DotNext.Linq.Expressions.ExpressionBuilder.html#DotNext_Linq_Expressions_ExpressionBuilder_Const__1___0_">ExpressionBuilder.Const&lt;T&gt;(T)</a>
-  </div>
-</article>
-          </div>
-          
-          <div class="hidden-sm col-md-2" role="complementary">
-            <div class="sideaffix">
-              <div class="contribution">
-                <ul class="nav">
-                  <li>
-                    <a href="https://github.com/sakno/dotNext/new/gh-pages/apiSpec/new?filename=DotNext_Net_Cluster_Consensus_Raft_PersistentState_WriteLockToken.md&amp;value=---%0Auid%3A%20DotNext.Net.Cluster.Consensus.Raft.PersistentState.WriteLockToken%0Asummary%3A%20'*You%20can%20override%20summary%20for%20the%20API%20here%20using%20*MARKDOWN*%20syntax'%0A---%0A%0A*Please%20type%20below%20more%20information%20about%20this%20API%3A*%0A%0A" class="contribution-link">Improve this Doc</a>
-                  </li>
-                  <li>
-                    <a href="https://github.com/sakno/dotNext/blob/gh-pages/src/cluster/DotNext.Net.Cluster/Net/Cluster/Consensus/Raft/PersistentState.LockToken.cs/#L18" class="contribution-link">View Source</a>
-                  </li>
-                </ul>
-              </div>
-              <nav class="bs-docs-sidebar hidden-print hidden-xs hidden-sm affix" id="affix">
-              <!-- <p><a class="back-to-top" href="#top">Back to top</a><p> -->
-              </nav>
-            </div>
-          </div>
-        </div>
-      </div>
-      
-      <footer>
-        <div class="grad-bottom"></div>
-        <div class="footer">
-          <div class="container">
-            <span class="pull-right">
-              <a href="#top">Back to top</a>
-            </span>
-            
-            <span>Generated by <strong>DocFX</strong></span>
-          </div>
-        </div>
-      </footer>
-    </div>
-    
-    <script type="text/javascript" src="../styles/docfx.vendor.js"></script>
-    <script type="text/javascript" src="../styles/docfx.js"></script>
-    <script type="text/javascript" src="../styles/main.js"></script>
-  </body>
-</html>
+</td>
+      </tr>
+    </tbody>
+  </table>
+  <h3 id="implements">Implements</h3>
+  <div>
+      <a class="xref" href="https://docs.microsoft.com/dotnet/api/system.idisposable">System.IDisposable</a>
+  </div>
+  <h3 id="extensionmethods">Extension Methods</h3>
+  <div>
+      <a class="xref" href="DotNext.Linq.Expressions.ExpressionBuilder.html#DotNext_Linq_Expressions_ExpressionBuilder_Const__1___0_">ExpressionBuilder.Const&lt;T&gt;(T)</a>
+  </div>
+  <div>
+      <a class="xref" href="DotNext.Sequence.html#DotNext_Sequence_Skip__2___0__System_Int32_">Sequence.Skip&lt;TEnumerator, T&gt;(ref TEnumerator, Int32)</a>
+  </div>
+</article>
+          </div>
+          
+          <div class="hidden-sm col-md-2" role="complementary">
+            <div class="sideaffix">
+              <div class="contribution">
+                <ul class="nav">
+                  <li>
+                    <a href="https://github.com/sakno/DotNext/new/gh-pages/apiSpec/new?filename=DotNext_Net_Cluster_Consensus_Raft_PersistentState_WriteLockToken.md&amp;value=---%0Auid%3A%20DotNext.Net.Cluster.Consensus.Raft.PersistentState.WriteLockToken%0Asummary%3A%20'*You%20can%20override%20summary%20for%20the%20API%20here%20using%20*MARKDOWN*%20syntax'%0A---%0A%0A*Please%20type%20below%20more%20information%20about%20this%20API%3A*%0A%0A" class="contribution-link">Improve this Doc</a>
+                  </li>
+                  <li>
+                    <a href="https://github.com/sakno/DotNext/blob/gh-pages/src/cluster/DotNext.Net.Cluster/Net/Cluster/Consensus/Raft/PersistentState.LockToken.cs/#L18" class="contribution-link">View Source</a>
+                  </li>
+                </ul>
+              </div>
+              <nav class="bs-docs-sidebar hidden-print hidden-xs hidden-sm affix" id="affix">
+              <!-- <p><a class="back-to-top" href="#top">Back to top</a><p> -->
+              </nav>
+            </div>
+          </div>
+        </div>
+      </div>
+      
+      <footer>
+        <div class="grad-bottom"></div>
+        <div class="footer">
+          <div class="container">
+            <span class="pull-right">
+              <a href="#top">Back to top</a>
+            </span>
+            
+            <span>Generated by <strong>DocFX</strong></span>
+          </div>
+        </div>
+      </footer>
+    </div>
+    
+    <script type="text/javascript" src="../styles/docfx.vendor.js"></script>
+    <script type="text/javascript" src="../styles/docfx.js"></script>
+    <script type="text/javascript" src="../styles/main.js"></script>
+  </body>
+</html>