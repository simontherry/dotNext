--- conflicted
+++ resolved
@@ -1,15 +1,14 @@
-﻿<!DOCTYPE html>
-<!--[if IE]><![endif]-->
-<html>
+﻿<!DOCTYPE html>
+<!--[if IE]><![endif]-->
+<html>
   
   <head>
     <meta charset="utf-8">
     <meta http-equiv="X-UA-Compatible" content="IE=edge,chrome=1">
-    <title>Class Type&lt;T&gt;.Method
+    <title>Class Type&lt;T&gt;.Method
    | .NEXT </title>
     <meta name="viewport" content="width=device-width">
-    <meta name="title" content="Class Type&lt;T&gt;.Method
-<<<<<<< HEAD
+    <meta name="title" content="Class Type&lt;T&gt;.Method
    | .NEXT ">
     <meta name="generator" content="docfx 2.50.0.0">
     
@@ -23,913 +22,900 @@
     
     
     
-=======
-   | .NEXT ">
-    <meta name="generator" content="docfx 2.49.0.0">
-    
-    <link rel="shortcut icon" href="../fav.ico">
-    <link rel="stylesheet" href="../styles/docfx.vendor.css">
-    <link rel="stylesheet" href="../styles/docfx.css">
-    <link rel="stylesheet" href="../styles/main.css">
-    <link href="https://fonts.googleapis.com/css?family=Open+Sans" rel="stylesheet">
-    <meta property="docfx:navrel" content="../toc.html">
-    <meta property="docfx:tocrel" content="toc.html">
-    
-    
-    
->>>>>>> ceac8404
-  </head>  <body data-spy="scroll" data-target="#affix" data-offset="120">
-    <div id="wrapper">
-      <header>
-        
-        <nav id="autocollapse" class="navbar navbar-inverse ng-scope" role="navigation">
-          <div class="container">
-            <div class="navbar-header">
-              <button type="button" class="navbar-toggle" data-toggle="collapse" data-target="#navbar">
-                <span class="sr-only">Toggle navigation</span>
-                <span class="icon-bar"></span>
-                <span class="icon-bar"></span>
-                <span class="icon-bar"></span>
-              </button>
-              
-              <a class="navbar-brand" href="../index.html">
-                <img id="logo" class="svg" src="../doc_logo.png" alt="">
-              </a>
-            </div>
-            <div class="collapse navbar-collapse" id="navbar">
-              <form class="navbar-form navbar-right" role="search" id="search">
-                <div class="form-group">
-                  <input type="text" class="form-control" id="search-query" placeholder="Search" autocomplete="off">
-                </div>
-              </form>
-            </div>
-          </div>
-        </nav>
-        
-        <div class="subnav navbar navbar-default">
-          <div class="container hide-when-search" id="breadcrumb">
-            <ul class="breadcrumb">
-              <li></li>
-            </ul>
-          </div>
-        </div>
-      </header>
-      <div role="main" class="container body-content hide-when-search">
-        
-        <div class="sidenav hide-when-search">
-          <a class="btn toc-toggle collapse" data-toggle="collapse" href="#sidetoggle" aria-expanded="false" aria-controls="sidetoggle">Show / Hide Table of Contents</a>
-          <div class="sidetoggle collapse" id="sidetoggle">
-            <div id="sidetoc"></div>
-          </div>
-        </div>
-        <div class="article row grid-right">
-          <div class="col-md-10">
-            <article class="content wrap" id="_content" data-uid="DotNext.Reflection.Type`1.Method">
-  
-  
-  <h1 id="DotNext_Reflection_Type_1_Method" data-uid="DotNext.Reflection.Type`1.Method" class="text-break">Class Type&lt;T&gt;.Method
-  </h1>
+  </head>  <body data-spy="scroll" data-target="#affix" data-offset="120">
+    <div id="wrapper">
+      <header>
+        
+        <nav id="autocollapse" class="navbar navbar-inverse ng-scope" role="navigation">
+          <div class="container">
+            <div class="navbar-header">
+              <button type="button" class="navbar-toggle" data-toggle="collapse" data-target="#navbar">
+                <span class="sr-only">Toggle navigation</span>
+                <span class="icon-bar"></span>
+                <span class="icon-bar"></span>
+                <span class="icon-bar"></span>
+              </button>
+              
+              <a class="navbar-brand" href="../index.html">
+                <img id="logo" class="svg" src="../doc_logo.png" alt="">
+              </a>
+            </div>
+            <div class="collapse navbar-collapse" id="navbar">
+              <form class="navbar-form navbar-right" role="search" id="search">
+                <div class="form-group">
+                  <input type="text" class="form-control" id="search-query" placeholder="Search" autocomplete="off">
+                </div>
+              </form>
+            </div>
+          </div>
+        </nav>
+        
+        <div class="subnav navbar navbar-default">
+          <div class="container hide-when-search" id="breadcrumb">
+            <ul class="breadcrumb">
+              <li></li>
+            </ul>
+          </div>
+        </div>
+      </header>
+      <div role="main" class="container body-content hide-when-search">
+        
+        <div class="sidenav hide-when-search">
+          <a class="btn toc-toggle collapse" data-toggle="collapse" href="#sidetoggle" aria-expanded="false" aria-controls="sidetoggle">Show / Hide Table of Contents</a>
+          <div class="sidetoggle collapse" id="sidetoggle">
+            <div id="sidetoc"></div>
+          </div>
+        </div>
+        <div class="article row grid-right">
+          <div class="col-md-10">
+            <article class="content wrap" id="_content" data-uid="DotNext.Reflection.Type`1.Method">
+  
+  
+  <h1 id="DotNext_Reflection_Type_1_Method" data-uid="DotNext.Reflection.Type`1.Method" class="text-break">Class Type&lt;T&gt;.Method
+  </h1>
   <div class="markdown level0 summary"><p>Provides access to methods declared in type <code data-dev-comment-type="typeparamref" class="typeparamref">T</code>.</p>
-</div>
-  <div class="markdown level0 conceptual"></div>
-  <div class="inheritance">
-    <h5>Inheritance</h5>
-    <div class="level0"><a class="xref" href="https://docs.microsoft.com/dotnet/api/system.object">Object</a></div>
-    <div class="level1"><span class="xref">Type&lt;T&gt;.Method</span></div>
-  </div>
-  <div class="inheritedMembers">
-    <h5>Inherited Members</h5>
-    <div>
-      <a class="xref" href="https://docs.microsoft.com/dotnet/api/system.object.equals#System_Object_Equals_System_Object_">Object.Equals(Object)</a>
-    </div>
-    <div>
-      <a class="xref" href="https://docs.microsoft.com/dotnet/api/system.object.equals#System_Object_Equals_System_Object_System_Object_">Object.Equals(Object, Object)</a>
-    </div>
-    <div>
-      <a class="xref" href="https://docs.microsoft.com/dotnet/api/system.object.gethashcode#System_Object_GetHashCode">Object.GetHashCode()</a>
-    </div>
-    <div>
-      <a class="xref" href="https://docs.microsoft.com/dotnet/api/system.object.gettype#System_Object_GetType">Object.GetType()</a>
-    </div>
-    <div>
-      <a class="xref" href="https://docs.microsoft.com/dotnet/api/system.object.memberwiseclone#System_Object_MemberwiseClone">Object.MemberwiseClone()</a>
-    </div>
-    <div>
-      <a class="xref" href="https://docs.microsoft.com/dotnet/api/system.object.referenceequals#System_Object_ReferenceEquals_System_Object_System_Object_">Object.ReferenceEquals(Object, Object)</a>
-    </div>
-    <div>
-      <a class="xref" href="https://docs.microsoft.com/dotnet/api/system.object.tostring#System_Object_ToString">Object.ToString()</a>
-    </div>
-  </div>
-  <h6><strong>Namespace</strong>: <a class="xref" href="DotNext.Reflection.html">DotNext.Reflection</a></h6>
-  <h6><strong>Assembly</strong>: DotNext.Reflection.dll</h6>
-  <h5 id="DotNext_Reflection_Type_1_Method_syntax">Syntax</h5>
-  <div class="codewrapper">
-    <pre><code class="lang-csharp hljs">public static class Method</code></pre>
-  </div>
-  <h3 id="methods">Methods
-  </h3>
-  <span class="small pull-right mobile-hide">
-    <span class="divider">|</span>
-    <a href="https://github.com/sakno/dotNext/new/gh-pages/apiSpec/new?filename=DotNext_Reflection_Type_1_Method_Get_System_String_System_Boolean_.md&amp;value=---%0Auid%3A%20DotNext.Reflection.Type%601.Method.Get(System.String%2CSystem.Boolean)%0Asummary%3A%20'*You%20can%20override%20summary%20for%20the%20API%20here%20using%20*MARKDOWN*%20syntax'%0A---%0A%0A*Please%20type%20below%20more%20information%20about%20this%20API%3A*%0A%0A">Improve this Doc</a>
-  </span>
-  <span class="small pull-right mobile-hide">
-    <a href="https://github.com/sakno/dotNext/blob/gh-pages/src/DotNext.Reflection/Reflection/Type.Methods.cs/#L204">View Source</a>
-  </span>
-  <a id="DotNext_Reflection_Type_1_Method_Get_" data-uid="DotNext.Reflection.Type`1.Method.Get*"></a>
-  <h4 id="DotNext_Reflection_Type_1_Method_Get_System_String_System_Boolean_" data-uid="DotNext.Reflection.Type`1.Method.Get(System.String,System.Boolean)">Get(String, Boolean)</h4>
+</div>
+  <div class="markdown level0 conceptual"></div>
+  <div class="inheritance">
+    <h5>Inheritance</h5>
+    <div class="level0"><a class="xref" href="https://docs.microsoft.com/dotnet/api/system.object">Object</a></div>
+    <div class="level1"><span class="xref">Type&lt;T&gt;.Method</span></div>
+  </div>
+  <div class="inheritedMembers">
+    <h5>Inherited Members</h5>
+    <div>
+      <a class="xref" href="https://docs.microsoft.com/dotnet/api/system.object.equals#System_Object_Equals_System_Object_">Object.Equals(Object)</a>
+    </div>
+    <div>
+      <a class="xref" href="https://docs.microsoft.com/dotnet/api/system.object.equals#System_Object_Equals_System_Object_System_Object_">Object.Equals(Object, Object)</a>
+    </div>
+    <div>
+      <a class="xref" href="https://docs.microsoft.com/dotnet/api/system.object.gethashcode#System_Object_GetHashCode">Object.GetHashCode()</a>
+    </div>
+    <div>
+      <a class="xref" href="https://docs.microsoft.com/dotnet/api/system.object.gettype#System_Object_GetType">Object.GetType()</a>
+    </div>
+    <div>
+      <a class="xref" href="https://docs.microsoft.com/dotnet/api/system.object.memberwiseclone#System_Object_MemberwiseClone">Object.MemberwiseClone()</a>
+    </div>
+    <div>
+      <a class="xref" href="https://docs.microsoft.com/dotnet/api/system.object.referenceequals#System_Object_ReferenceEquals_System_Object_System_Object_">Object.ReferenceEquals(Object, Object)</a>
+    </div>
+    <div>
+      <a class="xref" href="https://docs.microsoft.com/dotnet/api/system.object.tostring#System_Object_ToString">Object.ToString()</a>
+    </div>
+  </div>
+  <h6><strong>Namespace</strong>: <a class="xref" href="DotNext.Reflection.html">DotNext.Reflection</a></h6>
+  <h6><strong>Assembly</strong>: DotNext.Reflection.dll</h6>
+  <h5 id="DotNext_Reflection_Type_1_Method_syntax">Syntax</h5>
+  <div class="codewrapper">
+    <pre><code class="lang-csharp hljs">public static class Method</code></pre>
+  </div>
+  <h3 id="methods">Methods
+  </h3>
+  <span class="small pull-right mobile-hide">
+    <span class="divider">|</span>
+    <a href="https://github.com/sakno/DotNext/new/gh-pages/apiSpec/new?filename=DotNext_Reflection_Type_1_Method_Get_System_String_System_Boolean_.md&amp;value=---%0Auid%3A%20DotNext.Reflection.Type%601.Method.Get(System.String%2CSystem.Boolean)%0Asummary%3A%20'*You%20can%20override%20summary%20for%20the%20API%20here%20using%20*MARKDOWN*%20syntax'%0A---%0A%0A*Please%20type%20below%20more%20information%20about%20this%20API%3A*%0A%0A">Improve this Doc</a>
+  </span>
+  <span class="small pull-right mobile-hide">
+    <a href="https://github.com/sakno/DotNext/blob/gh-pages/src/DotNext.Reflection/Reflection/Type.Methods.cs/#L204">View Source</a>
+  </span>
+  <a id="DotNext_Reflection_Type_1_Method_Get_" data-uid="DotNext.Reflection.Type`1.Method.Get*"></a>
+  <h4 id="DotNext_Reflection_Type_1_Method_Get_System_String_System_Boolean_" data-uid="DotNext.Reflection.Type`1.Method.Get(System.String,System.Boolean)">Get(String, Boolean)</h4>
   <div class="markdown level1 summary"><p>Reflects instance parameterless method without return type as delegate type <a class="xref" href="https://docs.microsoft.com/dotnet/api/system.action-1">Action&lt;T&gt;</a>.</p>
-</div>
-  <div class="markdown level1 conceptual"></div>
-  <h5 class="decalaration">Declaration</h5>
-  <div class="codewrapper">
-    <pre><code class="lang-csharp hljs">public static Method&lt;Action&lt;T&gt;&gt; Get(string methodName, bool nonPublic = false)</code></pre>
-  </div>
-  <h5 class="parameters">Parameters</h5>
-  <table class="table table-bordered table-striped table-condensed">
-    <thead>
-      <tr>
-        <th>Type</th>
-        <th>Name</th>
-        <th>Description</th>
-      </tr>
-    </thead>
-    <tbody>
-      <tr>
-        <td><a class="xref" href="https://docs.microsoft.com/dotnet/api/system.string">String</a></td>
-        <td><span class="parametername">methodName</span></td>
+</div>
+  <div class="markdown level1 conceptual"></div>
+  <h5 class="decalaration">Declaration</h5>
+  <div class="codewrapper">
+    <pre><code class="lang-csharp hljs">public static Method&lt;Action&lt;T&gt;&gt; Get(string methodName, bool nonPublic = false)</code></pre>
+  </div>
+  <h5 class="parameters">Parameters</h5>
+  <table class="table table-bordered table-striped table-condensed">
+    <thead>
+      <tr>
+        <th>Type</th>
+        <th>Name</th>
+        <th>Description</th>
+      </tr>
+    </thead>
+    <tbody>
+      <tr>
+        <td><a class="xref" href="https://docs.microsoft.com/dotnet/api/system.string">String</a></td>
+        <td><span class="parametername">methodName</span></td>
         <td><p>The name of the method.</p>
-</td>
-      </tr>
-      <tr>
-        <td><a class="xref" href="https://docs.microsoft.com/dotnet/api/system.boolean">Boolean</a></td>
-        <td><span class="parametername">nonPublic</span></td>
+</td>
+      </tr>
+      <tr>
+        <td><a class="xref" href="https://docs.microsoft.com/dotnet/api/system.boolean">Boolean</a></td>
+        <td><span class="parametername">nonPublic</span></td>
         <td><p><span class="xref">true</span> to reflect non-public method.</p>
-</td>
-      </tr>
-    </tbody>
-  </table>
-  <h5 class="returns">Returns</h5>
-  <table class="table table-bordered table-striped table-condensed">
-    <thead>
-      <tr>
-        <th>Type</th>
-        <th>Description</th>
-      </tr>
-    </thead>
-    <tbody>
-      <tr>
-        <td><a class="xref" href="DotNext.Reflection.Method-1.html">Method</a>&lt;<a class="xref" href="https://docs.microsoft.com/dotnet/api/system.action-1">Action</a>&lt;T&gt;&gt;</td>
+</td>
+      </tr>
+    </tbody>
+  </table>
+  <h5 class="returns">Returns</h5>
+  <table class="table table-bordered table-striped table-condensed">
+    <thead>
+      <tr>
+        <th>Type</th>
+        <th>Description</th>
+      </tr>
+    </thead>
+    <tbody>
+      <tr>
+        <td><a class="xref" href="DotNext.Reflection.Method-1.html">Method</a>&lt;<a class="xref" href="https://docs.microsoft.com/dotnet/api/system.action-1">Action</a>&lt;T&gt;&gt;</td>
         <td><p>The reflected method; otherwise, <span class="xref">null</span> if method doesn't exist.</p>
-</td>
-      </tr>
-    </tbody>
-  </table>
-  <span class="small pull-right mobile-hide">
-    <span class="divider">|</span>
-    <a href="https://github.com/sakno/dotNext/new/gh-pages/apiSpec/new?filename=DotNext_Reflection_Type_1_Method_Get__1_System_String_DotNext_Reflection_MethodLookup_System_Boolean_.md&amp;value=---%0Auid%3A%20DotNext.Reflection.Type%601.Method.Get%60%601(System.String%2CDotNext.Reflection.MethodLookup%2CSystem.Boolean)%0Asummary%3A%20'*You%20can%20override%20summary%20for%20the%20API%20here%20using%20*MARKDOWN*%20syntax'%0A---%0A%0A*Please%20type%20below%20more%20information%20about%20this%20API%3A*%0A%0A">Improve this Doc</a>
-  </span>
-  <span class="small pull-right mobile-hide">
-    <a href="https://github.com/sakno/dotNext/blob/gh-pages/src/DotNext.Reflection/Reflection/Type.Methods.cs/#L175">View Source</a>
-  </span>
-  <a id="DotNext_Reflection_Type_1_Method_Get_" data-uid="DotNext.Reflection.Type`1.Method.Get*"></a>
-  <h4 id="DotNext_Reflection_Type_1_Method_Get__1_System_String_DotNext_Reflection_MethodLookup_System_Boolean_" data-uid="DotNext.Reflection.Type`1.Method.Get``1(System.String,DotNext.Reflection.MethodLookup,System.Boolean)">Get&lt;D&gt;(String, MethodLookup, Boolean)</h4>
+</td>
+      </tr>
+    </tbody>
+  </table>
+  <span class="small pull-right mobile-hide">
+    <span class="divider">|</span>
+    <a href="https://github.com/sakno/DotNext/new/gh-pages/apiSpec/new?filename=DotNext_Reflection_Type_1_Method_Get__1_System_String_DotNext_Reflection_MethodLookup_System_Boolean_.md&amp;value=---%0Auid%3A%20DotNext.Reflection.Type%601.Method.Get%60%601(System.String%2CDotNext.Reflection.MethodLookup%2CSystem.Boolean)%0Asummary%3A%20'*You%20can%20override%20summary%20for%20the%20API%20here%20using%20*MARKDOWN*%20syntax'%0A---%0A%0A*Please%20type%20below%20more%20information%20about%20this%20API%3A*%0A%0A">Improve this Doc</a>
+  </span>
+  <span class="small pull-right mobile-hide">
+    <a href="https://github.com/sakno/DotNext/blob/gh-pages/src/DotNext.Reflection/Reflection/Type.Methods.cs/#L175">View Source</a>
+  </span>
+  <a id="DotNext_Reflection_Type_1_Method_Get_" data-uid="DotNext.Reflection.Type`1.Method.Get*"></a>
+  <h4 id="DotNext_Reflection_Type_1_Method_Get__1_System_String_DotNext_Reflection_MethodLookup_System_Boolean_" data-uid="DotNext.Reflection.Type`1.Method.Get``1(System.String,DotNext.Reflection.MethodLookup,System.Boolean)">Get&lt;D&gt;(String, MethodLookup, Boolean)</h4>
   <div class="markdown level1 summary"><p>Reflects class method.</p>
-</div>
-  <div class="markdown level1 conceptual"></div>
-  <h5 class="decalaration">Declaration</h5>
-  <div class="codewrapper">
+</div>
+  <div class="markdown level1 conceptual"></div>
+  <h5 class="decalaration">Declaration</h5>
+  <div class="codewrapper">
     <pre><code class="lang-csharp hljs">public static Method&lt;D&gt; Get&lt;D&gt;(string methodName, MethodLookup methodType, bool nonPublic = false)
-    where D : MulticastDelegate</code></pre>
-  </div>
-  <h5 class="parameters">Parameters</h5>
-  <table class="table table-bordered table-striped table-condensed">
-    <thead>
-      <tr>
-        <th>Type</th>
-        <th>Name</th>
-        <th>Description</th>
-      </tr>
-    </thead>
-    <tbody>
-      <tr>
-        <td><a class="xref" href="https://docs.microsoft.com/dotnet/api/system.string">String</a></td>
-        <td><span class="parametername">methodName</span></td>
+
+    where D : MulticastDelegate</code></pre>
+  </div>
+  <h5 class="parameters">Parameters</h5>
+  <table class="table table-bordered table-striped table-condensed">
+    <thead>
+      <tr>
+        <th>Type</th>
+        <th>Name</th>
+        <th>Description</th>
+      </tr>
+    </thead>
+    <tbody>
+      <tr>
+        <td><a class="xref" href="https://docs.microsoft.com/dotnet/api/system.string">String</a></td>
+        <td><span class="parametername">methodName</span></td>
         <td><p>The name of the method.</p>
-</td>
-      </tr>
-      <tr>
-        <td><a class="xref" href="DotNext.Reflection.MethodLookup.html">MethodLookup</a></td>
-        <td><span class="parametername">methodType</span></td>
+</td>
+      </tr>
+      <tr>
+        <td><a class="xref" href="DotNext.Reflection.MethodLookup.html">MethodLookup</a></td>
+        <td><span class="parametername">methodType</span></td>
         <td><p>The type of the method to be resolved.</p>
-</td>
-      </tr>
-      <tr>
-        <td><a class="xref" href="https://docs.microsoft.com/dotnet/api/system.boolean">Boolean</a></td>
-        <td><span class="parametername">nonPublic</span></td>
+</td>
+      </tr>
+      <tr>
+        <td><a class="xref" href="https://docs.microsoft.com/dotnet/api/system.boolean">Boolean</a></td>
+        <td><span class="parametername">nonPublic</span></td>
         <td><p><span class="xref">true</span> to reflect non-public method.</p>
-</td>
-      </tr>
-    </tbody>
-  </table>
-  <h5 class="returns">Returns</h5>
-  <table class="table table-bordered table-striped table-condensed">
-    <thead>
-      <tr>
-        <th>Type</th>
-        <th>Description</th>
-      </tr>
-    </thead>
-    <tbody>
-      <tr>
-        <td><a class="xref" href="DotNext.Reflection.Method-1.html">Method</a>&lt;D&gt;</td>
+</td>
+      </tr>
+    </tbody>
+  </table>
+  <h5 class="returns">Returns</h5>
+  <table class="table table-bordered table-striped table-condensed">
+    <thead>
+      <tr>
+        <th>Type</th>
+        <th>Description</th>
+      </tr>
+    </thead>
+    <tbody>
+      <tr>
+        <td><a class="xref" href="DotNext.Reflection.Method-1.html">Method</a>&lt;D&gt;</td>
         <td><p>The reflected method; otherwise, <span class="xref">null</span> if method doesn't exist.</p>
-</td>
-      </tr>
-    </tbody>
-  </table>
-  <h5 class="typeParameters">Type Parameters</h5>
-  <table class="table table-bordered table-striped table-condensed">
-    <thead>
-      <tr>
-        <th>Name</th>
-        <th>Description</th>
-      </tr>
-    </thead>
-    <tbody>
-      <tr>
-        <td><span class="parametername">D</span></td>
+</td>
+      </tr>
+    </tbody>
+  </table>
+  <h5 class="typeParameters">Type Parameters</h5>
+  <table class="table table-bordered table-striped table-condensed">
+    <thead>
+      <tr>
+        <th>Name</th>
+        <th>Description</th>
+      </tr>
+    </thead>
+    <tbody>
+      <tr>
+        <td><span class="parametername">D</span></td>
         <td><p>The delegate describing signature of the requested method.</p>
-</td>
-      </tr>
-    </tbody>
-  </table>
-  <h5 id="DotNext_Reflection_Type_1_Method_Get__1_System_String_DotNext_Reflection_MethodLookup_System_Boolean__remarks">Remarks</h5>
+</td>
+      </tr>
+    </tbody>
+  </table>
+  <h5 id="DotNext_Reflection_Type_1_Method_Get__1_System_String_DotNext_Reflection_MethodLookup_System_Boolean__remarks">Remarks</h5>
   <div class="markdown level1 remarks"><p>This method supports special types of delegates: <a class="xref" href="DotNext.Function-3.html">Function&lt;T, A, R&gt;</a> or <a class="xref" href="DotNext.Procedure-2.html">Procedure&lt;T, A&gt;</a> for instance methods,
 <a class="xref" href="DotNext.Function-2.html">Function&lt;A, R&gt;</a> or <a class="xref" href="DotNext.Procedure-1.html">Procedure&lt;A&gt;</a> for static methods.
 The value returned by this method is cached by the given delegate type and method name.
 Two calls of this method with the same arguments will return the same object.</p>
-</div>
-  <span class="small pull-right mobile-hide">
-    <span class="divider">|</span>
-    <a href="https://github.com/sakno/dotNext/new/gh-pages/apiSpec/new?filename=DotNext_Reflection_Type_1_Method_Get__1_System_String_System_Boolean_.md&amp;value=---%0Auid%3A%20DotNext.Reflection.Type%601.Method.Get%60%601(System.String%2CSystem.Boolean)%0Asummary%3A%20'*You%20can%20override%20summary%20for%20the%20API%20here%20using%20*MARKDOWN*%20syntax'%0A---%0A%0A*Please%20type%20below%20more%20information%20about%20this%20API%3A*%0A%0A">Improve this Doc</a>
-  </span>
-  <span class="small pull-right mobile-hide">
-    <a href="https://github.com/sakno/dotNext/blob/gh-pages/src/DotNext.Reflection/Reflection/Type.Methods.cs/#L243">View Source</a>
-  </span>
-  <a id="DotNext_Reflection_Type_1_Method_Get_" data-uid="DotNext.Reflection.Type`1.Method.Get*"></a>
-  <h4 id="DotNext_Reflection_Type_1_Method_Get__1_System_String_System_Boolean_" data-uid="DotNext.Reflection.Type`1.Method.Get``1(System.String,System.Boolean)">Get&lt;R&gt;(String, Boolean)</h4>
+</div>
+  <span class="small pull-right mobile-hide">
+    <span class="divider">|</span>
+    <a href="https://github.com/sakno/DotNext/new/gh-pages/apiSpec/new?filename=DotNext_Reflection_Type_1_Method_Get__1_System_String_System_Boolean_.md&amp;value=---%0Auid%3A%20DotNext.Reflection.Type%601.Method.Get%60%601(System.String%2CSystem.Boolean)%0Asummary%3A%20'*You%20can%20override%20summary%20for%20the%20API%20here%20using%20*MARKDOWN*%20syntax'%0A---%0A%0A*Please%20type%20below%20more%20information%20about%20this%20API%3A*%0A%0A">Improve this Doc</a>
+  </span>
+  <span class="small pull-right mobile-hide">
+    <a href="https://github.com/sakno/DotNext/blob/gh-pages/src/DotNext.Reflection/Reflection/Type.Methods.cs/#L243">View Source</a>
+  </span>
+  <a id="DotNext_Reflection_Type_1_Method_Get_" data-uid="DotNext.Reflection.Type`1.Method.Get*"></a>
+  <h4 id="DotNext_Reflection_Type_1_Method_Get__1_System_String_System_Boolean_" data-uid="DotNext.Reflection.Type`1.Method.Get``1(System.String,System.Boolean)">Get&lt;R&gt;(String, Boolean)</h4>
   <div class="markdown level1 summary"><p>Reflects instance parameterless method which as delegate type <a class="xref" href="https://docs.microsoft.com/dotnet/api/system.func-2">Func&lt;T,TResult&gt;</a>.</p>
-</div>
-  <div class="markdown level1 conceptual"></div>
-  <h5 class="decalaration">Declaration</h5>
-  <div class="codewrapper">
-    <pre><code class="lang-csharp hljs">public static Method&lt;Func&lt;T, R&gt;&gt; Get&lt;R&gt;(string methodName, bool nonPublic = false)</code></pre>
-  </div>
-  <h5 class="parameters">Parameters</h5>
-  <table class="table table-bordered table-striped table-condensed">
-    <thead>
-      <tr>
-        <th>Type</th>
-        <th>Name</th>
-        <th>Description</th>
-      </tr>
-    </thead>
-    <tbody>
-      <tr>
-        <td><a class="xref" href="https://docs.microsoft.com/dotnet/api/system.string">String</a></td>
-        <td><span class="parametername">methodName</span></td>
+</div>
+  <div class="markdown level1 conceptual"></div>
+  <h5 class="decalaration">Declaration</h5>
+  <div class="codewrapper">
+    <pre><code class="lang-csharp hljs">public static Method&lt;Func&lt;T, R&gt;&gt; Get&lt;R&gt;(string methodName, bool nonPublic = false)</code></pre>
+  </div>
+  <h5 class="parameters">Parameters</h5>
+  <table class="table table-bordered table-striped table-condensed">
+    <thead>
+      <tr>
+        <th>Type</th>
+        <th>Name</th>
+        <th>Description</th>
+      </tr>
+    </thead>
+    <tbody>
+      <tr>
+        <td><a class="xref" href="https://docs.microsoft.com/dotnet/api/system.string">String</a></td>
+        <td><span class="parametername">methodName</span></td>
         <td><p>The name of the method.</p>
-</td>
-      </tr>
-      <tr>
-        <td><a class="xref" href="https://docs.microsoft.com/dotnet/api/system.boolean">Boolean</a></td>
-        <td><span class="parametername">nonPublic</span></td>
+</td>
+      </tr>
+      <tr>
+        <td><a class="xref" href="https://docs.microsoft.com/dotnet/api/system.boolean">Boolean</a></td>
+        <td><span class="parametername">nonPublic</span></td>
         <td><p><span class="xref">true</span> to reflect non-public method.</p>
-</td>
-      </tr>
-    </tbody>
-  </table>
-  <h5 class="returns">Returns</h5>
-  <table class="table table-bordered table-striped table-condensed">
-    <thead>
-      <tr>
-        <th>Type</th>
-        <th>Description</th>
-      </tr>
-    </thead>
-    <tbody>
-      <tr>
-        <td><a class="xref" href="DotNext.Reflection.Method-1.html">Method</a>&lt;<a class="xref" href="https://docs.microsoft.com/dotnet/api/system.func-2">Func</a>&lt;T, R&gt;&gt;</td>
+</td>
+      </tr>
+    </tbody>
+  </table>
+  <h5 class="returns">Returns</h5>
+  <table class="table table-bordered table-striped table-condensed">
+    <thead>
+      <tr>
+        <th>Type</th>
+        <th>Description</th>
+      </tr>
+    </thead>
+    <tbody>
+      <tr>
+        <td><a class="xref" href="DotNext.Reflection.Method-1.html">Method</a>&lt;<a class="xref" href="https://docs.microsoft.com/dotnet/api/system.func-2">Func</a>&lt;T, R&gt;&gt;</td>
         <td><p>The reflected method; otherwise, <span class="xref">null</span> if method doesn't exist.</p>
-</td>
-      </tr>
-    </tbody>
-  </table>
-  <h5 class="typeParameters">Type Parameters</h5>
-  <table class="table table-bordered table-striped table-condensed">
-    <thead>
-      <tr>
-        <th>Name</th>
-        <th>Description</th>
-      </tr>
-    </thead>
-    <tbody>
-      <tr>
-        <td><span class="parametername">R</span></td>
+</td>
+      </tr>
+    </tbody>
+  </table>
+  <h5 class="typeParameters">Type Parameters</h5>
+  <table class="table table-bordered table-striped table-condensed">
+    <thead>
+      <tr>
+        <th>Name</th>
+        <th>Description</th>
+      </tr>
+    </thead>
+    <tbody>
+      <tr>
+        <td><span class="parametername">R</span></td>
         <td><p>The method return type.</p>
-</td>
-      </tr>
-    </tbody>
-  </table>
-  <span class="small pull-right mobile-hide">
-    <span class="divider">|</span>
-    <a href="https://github.com/sakno/dotNext/new/gh-pages/apiSpec/new?filename=DotNext_Reflection_Type_1_Method_GetStatic_System_String_System_Boolean_.md&amp;value=---%0Auid%3A%20DotNext.Reflection.Type%601.Method.GetStatic(System.String%2CSystem.Boolean)%0Asummary%3A%20'*You%20can%20override%20summary%20for%20the%20API%20here%20using%20*MARKDOWN*%20syntax'%0A---%0A%0A*Please%20type%20below%20more%20information%20about%20this%20API%3A*%0A%0A">Improve this Doc</a>
-  </span>
-  <span class="small pull-right mobile-hide">
-    <a href="https://github.com/sakno/dotNext/blob/gh-pages/src/DotNext.Reflection/Reflection/Type.Methods.cs/#L223">View Source</a>
-  </span>
-  <a id="DotNext_Reflection_Type_1_Method_GetStatic_" data-uid="DotNext.Reflection.Type`1.Method.GetStatic*"></a>
-  <h4 id="DotNext_Reflection_Type_1_Method_GetStatic_System_String_System_Boolean_" data-uid="DotNext.Reflection.Type`1.Method.GetStatic(System.String,System.Boolean)">GetStatic(String, Boolean)</h4>
+</td>
+      </tr>
+    </tbody>
+  </table>
+  <span class="small pull-right mobile-hide">
+    <span class="divider">|</span>
+    <a href="https://github.com/sakno/DotNext/new/gh-pages/apiSpec/new?filename=DotNext_Reflection_Type_1_Method_GetStatic_System_String_System_Boolean_.md&amp;value=---%0Auid%3A%20DotNext.Reflection.Type%601.Method.GetStatic(System.String%2CSystem.Boolean)%0Asummary%3A%20'*You%20can%20override%20summary%20for%20the%20API%20here%20using%20*MARKDOWN*%20syntax'%0A---%0A%0A*Please%20type%20below%20more%20information%20about%20this%20API%3A*%0A%0A">Improve this Doc</a>
+  </span>
+  <span class="small pull-right mobile-hide">
+    <a href="https://github.com/sakno/DotNext/blob/gh-pages/src/DotNext.Reflection/Reflection/Type.Methods.cs/#L223">View Source</a>
+  </span>
+  <a id="DotNext_Reflection_Type_1_Method_GetStatic_" data-uid="DotNext.Reflection.Type`1.Method.GetStatic*"></a>
+  <h4 id="DotNext_Reflection_Type_1_Method_GetStatic_System_String_System_Boolean_" data-uid="DotNext.Reflection.Type`1.Method.GetStatic(System.String,System.Boolean)">GetStatic(String, Boolean)</h4>
   <div class="markdown level1 summary"><p>Reflects static parameterless method without return type as delegate type <a class="xref" href="https://docs.microsoft.com/dotnet/api/system.action">Action</a>.</p>
-</div>
-  <div class="markdown level1 conceptual"></div>
-  <h5 class="decalaration">Declaration</h5>
-  <div class="codewrapper">
-    <pre><code class="lang-csharp hljs">public static Method&lt;Action&gt; GetStatic(string methodName, bool nonPublic = false)</code></pre>
-  </div>
-  <h5 class="parameters">Parameters</h5>
-  <table class="table table-bordered table-striped table-condensed">
-    <thead>
-      <tr>
-        <th>Type</th>
-        <th>Name</th>
-        <th>Description</th>
-      </tr>
-    </thead>
-    <tbody>
-      <tr>
-        <td><a class="xref" href="https://docs.microsoft.com/dotnet/api/system.string">String</a></td>
-        <td><span class="parametername">methodName</span></td>
+</div>
+  <div class="markdown level1 conceptual"></div>
+  <h5 class="decalaration">Declaration</h5>
+  <div class="codewrapper">
+    <pre><code class="lang-csharp hljs">public static Method&lt;Action&gt; GetStatic(string methodName, bool nonPublic = false)</code></pre>
+  </div>
+  <h5 class="parameters">Parameters</h5>
+  <table class="table table-bordered table-striped table-condensed">
+    <thead>
+      <tr>
+        <th>Type</th>
+        <th>Name</th>
+        <th>Description</th>
+      </tr>
+    </thead>
+    <tbody>
+      <tr>
+        <td><a class="xref" href="https://docs.microsoft.com/dotnet/api/system.string">String</a></td>
+        <td><span class="parametername">methodName</span></td>
         <td><p>The name of the method.</p>
-</td>
-      </tr>
-      <tr>
-        <td><a class="xref" href="https://docs.microsoft.com/dotnet/api/system.boolean">Boolean</a></td>
-        <td><span class="parametername">nonPublic</span></td>
+</td>
+      </tr>
+      <tr>
+        <td><a class="xref" href="https://docs.microsoft.com/dotnet/api/system.boolean">Boolean</a></td>
+        <td><span class="parametername">nonPublic</span></td>
         <td><p><span class="xref">true</span> to reflect non-public method.</p>
-</td>
-      </tr>
-    </tbody>
-  </table>
-  <h5 class="returns">Returns</h5>
-  <table class="table table-bordered table-striped table-condensed">
-    <thead>
-      <tr>
-        <th>Type</th>
-        <th>Description</th>
-      </tr>
-    </thead>
-    <tbody>
-      <tr>
-        <td><a class="xref" href="DotNext.Reflection.Method-1.html">Method</a>&lt;<a class="xref" href="https://docs.microsoft.com/dotnet/api/system.action">Action</a>&gt;</td>
+</td>
+      </tr>
+    </tbody>
+  </table>
+  <h5 class="returns">Returns</h5>
+  <table class="table table-bordered table-striped table-condensed">
+    <thead>
+      <tr>
+        <th>Type</th>
+        <th>Description</th>
+      </tr>
+    </thead>
+    <tbody>
+      <tr>
+        <td><a class="xref" href="DotNext.Reflection.Method-1.html">Method</a>&lt;<a class="xref" href="https://docs.microsoft.com/dotnet/api/system.action">Action</a>&gt;</td>
         <td><p>The reflected method; otherwise, <span class="xref">null</span> if method doesn't exist.</p>
-</td>
-      </tr>
-    </tbody>
-  </table>
-  <span class="small pull-right mobile-hide">
-    <span class="divider">|</span>
-    <a href="https://github.com/sakno/dotNext/new/gh-pages/apiSpec/new?filename=DotNext_Reflection_Type_1_Method_GetStatic__1_System_String_System_Boolean_.md&amp;value=---%0Auid%3A%20DotNext.Reflection.Type%601.Method.GetStatic%60%601(System.String%2CSystem.Boolean)%0Asummary%3A%20'*You%20can%20override%20summary%20for%20the%20API%20here%20using%20*MARKDOWN*%20syntax'%0A---%0A%0A*Please%20type%20below%20more%20information%20about%20this%20API%3A*%0A%0A">Improve this Doc</a>
-  </span>
-  <span class="small pull-right mobile-hide">
-    <a href="https://github.com/sakno/dotNext/blob/gh-pages/src/DotNext.Reflection/Reflection/Type.Methods.cs/#L264">View Source</a>
-  </span>
-  <a id="DotNext_Reflection_Type_1_Method_GetStatic_" data-uid="DotNext.Reflection.Type`1.Method.GetStatic*"></a>
-  <h4 id="DotNext_Reflection_Type_1_Method_GetStatic__1_System_String_System_Boolean_" data-uid="DotNext.Reflection.Type`1.Method.GetStatic``1(System.String,System.Boolean)">GetStatic&lt;R&gt;(String, Boolean)</h4>
+</td>
+      </tr>
+    </tbody>
+  </table>
+  <span class="small pull-right mobile-hide">
+    <span class="divider">|</span>
+    <a href="https://github.com/sakno/DotNext/new/gh-pages/apiSpec/new?filename=DotNext_Reflection_Type_1_Method_GetStatic__1_System_String_System_Boolean_.md&amp;value=---%0Auid%3A%20DotNext.Reflection.Type%601.Method.GetStatic%60%601(System.String%2CSystem.Boolean)%0Asummary%3A%20'*You%20can%20override%20summary%20for%20the%20API%20here%20using%20*MARKDOWN*%20syntax'%0A---%0A%0A*Please%20type%20below%20more%20information%20about%20this%20API%3A*%0A%0A">Improve this Doc</a>
+  </span>
+  <span class="small pull-right mobile-hide">
+    <a href="https://github.com/sakno/DotNext/blob/gh-pages/src/DotNext.Reflection/Reflection/Type.Methods.cs/#L264">View Source</a>
+  </span>
+  <a id="DotNext_Reflection_Type_1_Method_GetStatic_" data-uid="DotNext.Reflection.Type`1.Method.GetStatic*"></a>
+  <h4 id="DotNext_Reflection_Type_1_Method_GetStatic__1_System_String_System_Boolean_" data-uid="DotNext.Reflection.Type`1.Method.GetStatic``1(System.String,System.Boolean)">GetStatic&lt;R&gt;(String, Boolean)</h4>
   <div class="markdown level1 summary"><p>Reflects static parameterless method which as delegate type <a class="xref" href="https://docs.microsoft.com/dotnet/api/system.func-1">Func&lt;TResult&gt;</a>.</p>
-</div>
-  <div class="markdown level1 conceptual"></div>
-  <h5 class="decalaration">Declaration</h5>
-  <div class="codewrapper">
-    <pre><code class="lang-csharp hljs">public static Method&lt;Func&lt;R&gt;&gt; GetStatic&lt;R&gt;(string methodName, bool nonPublic = false)</code></pre>
-  </div>
-  <h5 class="parameters">Parameters</h5>
-  <table class="table table-bordered table-striped table-condensed">
-    <thead>
-      <tr>
-        <th>Type</th>
-        <th>Name</th>
-        <th>Description</th>
-      </tr>
-    </thead>
-    <tbody>
-      <tr>
-        <td><a class="xref" href="https://docs.microsoft.com/dotnet/api/system.string">String</a></td>
-        <td><span class="parametername">methodName</span></td>
+</div>
+  <div class="markdown level1 conceptual"></div>
+  <h5 class="decalaration">Declaration</h5>
+  <div class="codewrapper">
+    <pre><code class="lang-csharp hljs">public static Method&lt;Func&lt;R&gt;&gt; GetStatic&lt;R&gt;(string methodName, bool nonPublic = false)</code></pre>
+  </div>
+  <h5 class="parameters">Parameters</h5>
+  <table class="table table-bordered table-striped table-condensed">
+    <thead>
+      <tr>
+        <th>Type</th>
+        <th>Name</th>
+        <th>Description</th>
+      </tr>
+    </thead>
+    <tbody>
+      <tr>
+        <td><a class="xref" href="https://docs.microsoft.com/dotnet/api/system.string">String</a></td>
+        <td><span class="parametername">methodName</span></td>
         <td><p>The name of the method.</p>
-</td>
-      </tr>
-      <tr>
-        <td><a class="xref" href="https://docs.microsoft.com/dotnet/api/system.boolean">Boolean</a></td>
-        <td><span class="parametername">nonPublic</span></td>
+</td>
+      </tr>
+      <tr>
+        <td><a class="xref" href="https://docs.microsoft.com/dotnet/api/system.boolean">Boolean</a></td>
+        <td><span class="parametername">nonPublic</span></td>
         <td><p><span class="xref">true</span> to reflect non-public method.</p>
-</td>
-      </tr>
-    </tbody>
-  </table>
-  <h5 class="returns">Returns</h5>
-  <table class="table table-bordered table-striped table-condensed">
-    <thead>
-      <tr>
-        <th>Type</th>
-        <th>Description</th>
-      </tr>
-    </thead>
-    <tbody>
-      <tr>
-        <td><a class="xref" href="DotNext.Reflection.Method-1.html">Method</a>&lt;<a class="xref" href="https://docs.microsoft.com/dotnet/api/system.func-1">Func</a>&lt;R&gt;&gt;</td>
+</td>
+      </tr>
+    </tbody>
+  </table>
+  <h5 class="returns">Returns</h5>
+  <table class="table table-bordered table-striped table-condensed">
+    <thead>
+      <tr>
+        <th>Type</th>
+        <th>Description</th>
+      </tr>
+    </thead>
+    <tbody>
+      <tr>
+        <td><a class="xref" href="DotNext.Reflection.Method-1.html">Method</a>&lt;<a class="xref" href="https://docs.microsoft.com/dotnet/api/system.func-1">Func</a>&lt;R&gt;&gt;</td>
         <td><p>The reflected method; otherwise, <span class="xref">null</span> if method doesn't exist.</p>
-</td>
-      </tr>
-    </tbody>
-  </table>
-  <h5 class="typeParameters">Type Parameters</h5>
-  <table class="table table-bordered table-striped table-condensed">
-    <thead>
-      <tr>
-        <th>Name</th>
-        <th>Description</th>
-      </tr>
-    </thead>
-    <tbody>
-      <tr>
-        <td><span class="parametername">R</span></td>
+</td>
+      </tr>
+    </tbody>
+  </table>
+  <h5 class="typeParameters">Type Parameters</h5>
+  <table class="table table-bordered table-striped table-condensed">
+    <thead>
+      <tr>
+        <th>Name</th>
+        <th>Description</th>
+      </tr>
+    </thead>
+    <tbody>
+      <tr>
+        <td><span class="parametername">R</span></td>
         <td><p>The method return type.</p>
-</td>
-      </tr>
-    </tbody>
-  </table>
-  <span class="small pull-right mobile-hide">
-    <span class="divider">|</span>
-    <a href="https://github.com/sakno/dotNext/new/gh-pages/apiSpec/new?filename=DotNext_Reflection_Type_1_Method_Require_System_String_System_Boolean_.md&amp;value=---%0Auid%3A%20DotNext.Reflection.Type%601.Method.Require(System.String%2CSystem.Boolean)%0Asummary%3A%20'*You%20can%20override%20summary%20for%20the%20API%20here%20using%20*MARKDOWN*%20syntax'%0A---%0A%0A*Please%20type%20below%20more%20information%20about%20this%20API%3A*%0A%0A">Improve this Doc</a>
-  </span>
-  <span class="small pull-right mobile-hide">
-    <a href="https://github.com/sakno/dotNext/blob/gh-pages/src/DotNext.Reflection/Reflection/Type.Methods.cs/#L214">View Source</a>
-  </span>
-  <a id="DotNext_Reflection_Type_1_Method_Require_" data-uid="DotNext.Reflection.Type`1.Method.Require*"></a>
-  <h4 id="DotNext_Reflection_Type_1_Method_Require_System_String_System_Boolean_" data-uid="DotNext.Reflection.Type`1.Method.Require(System.String,System.Boolean)">Require(String, Boolean)</h4>
+</td>
+      </tr>
+    </tbody>
+  </table>
+  <span class="small pull-right mobile-hide">
+    <span class="divider">|</span>
+    <a href="https://github.com/sakno/DotNext/new/gh-pages/apiSpec/new?filename=DotNext_Reflection_Type_1_Method_Require_System_String_System_Boolean_.md&amp;value=---%0Auid%3A%20DotNext.Reflection.Type%601.Method.Require(System.String%2CSystem.Boolean)%0Asummary%3A%20'*You%20can%20override%20summary%20for%20the%20API%20here%20using%20*MARKDOWN*%20syntax'%0A---%0A%0A*Please%20type%20below%20more%20information%20about%20this%20API%3A*%0A%0A">Improve this Doc</a>
+  </span>
+  <span class="small pull-right mobile-hide">
+    <a href="https://github.com/sakno/DotNext/blob/gh-pages/src/DotNext.Reflection/Reflection/Type.Methods.cs/#L214">View Source</a>
+  </span>
+  <a id="DotNext_Reflection_Type_1_Method_Require_" data-uid="DotNext.Reflection.Type`1.Method.Require*"></a>
+  <h4 id="DotNext_Reflection_Type_1_Method_Require_System_String_System_Boolean_" data-uid="DotNext.Reflection.Type`1.Method.Require(System.String,System.Boolean)">Require(String, Boolean)</h4>
   <div class="markdown level1 summary"><p>Reflects instance parameterless method without return type as delegate type <a class="xref" href="https://docs.microsoft.com/dotnet/api/system.action-1">Action&lt;T&gt;</a>.</p>
-</div>
-  <div class="markdown level1 conceptual"></div>
-  <h5 class="decalaration">Declaration</h5>
-  <div class="codewrapper">
-    <pre><code class="lang-csharp hljs">public static Method&lt;Action&lt;T&gt;&gt; Require(string methodName, bool nonPublic = false)</code></pre>
-  </div>
-  <h5 class="parameters">Parameters</h5>
-  <table class="table table-bordered table-striped table-condensed">
-    <thead>
-      <tr>
-        <th>Type</th>
-        <th>Name</th>
-        <th>Description</th>
-      </tr>
-    </thead>
-    <tbody>
-      <tr>
-        <td><a class="xref" href="https://docs.microsoft.com/dotnet/api/system.string">String</a></td>
-        <td><span class="parametername">methodName</span></td>
+</div>
+  <div class="markdown level1 conceptual"></div>
+  <h5 class="decalaration">Declaration</h5>
+  <div class="codewrapper">
+    <pre><code class="lang-csharp hljs">public static Method&lt;Action&lt;T&gt;&gt; Require(string methodName, bool nonPublic = false)</code></pre>
+  </div>
+  <h5 class="parameters">Parameters</h5>
+  <table class="table table-bordered table-striped table-condensed">
+    <thead>
+      <tr>
+        <th>Type</th>
+        <th>Name</th>
+        <th>Description</th>
+      </tr>
+    </thead>
+    <tbody>
+      <tr>
+        <td><a class="xref" href="https://docs.microsoft.com/dotnet/api/system.string">String</a></td>
+        <td><span class="parametername">methodName</span></td>
         <td><p>The name of the method.</p>
-</td>
-      </tr>
-      <tr>
-        <td><a class="xref" href="https://docs.microsoft.com/dotnet/api/system.boolean">Boolean</a></td>
-        <td><span class="parametername">nonPublic</span></td>
+</td>
+      </tr>
+      <tr>
+        <td><a class="xref" href="https://docs.microsoft.com/dotnet/api/system.boolean">Boolean</a></td>
+        <td><span class="parametername">nonPublic</span></td>
         <td><p><span class="xref">true</span> to reflect non-public method.</p>
-</td>
-      </tr>
-    </tbody>
-  </table>
-  <h5 class="returns">Returns</h5>
-  <table class="table table-bordered table-striped table-condensed">
-    <thead>
-      <tr>
-        <th>Type</th>
-        <th>Description</th>
-      </tr>
-    </thead>
-    <tbody>
-      <tr>
-        <td><a class="xref" href="DotNext.Reflection.Method-1.html">Method</a>&lt;<a class="xref" href="https://docs.microsoft.com/dotnet/api/system.action-1">Action</a>&lt;T&gt;&gt;</td>
+</td>
+      </tr>
+    </tbody>
+  </table>
+  <h5 class="returns">Returns</h5>
+  <table class="table table-bordered table-striped table-condensed">
+    <thead>
+      <tr>
+        <th>Type</th>
+        <th>Description</th>
+      </tr>
+    </thead>
+    <tbody>
+      <tr>
+        <td><a class="xref" href="DotNext.Reflection.Method-1.html">Method</a>&lt;<a class="xref" href="https://docs.microsoft.com/dotnet/api/system.action-1">Action</a>&lt;T&gt;&gt;</td>
         <td><p>The reflected method.</p>
-</td>
-      </tr>
-    </tbody>
-  </table>
-  <h5 class="exceptions">Exceptions</h5>
-  <table class="table table-bordered table-striped table-condensed">
-    <thead>
-      <tr>
-        <th>Type</th>
-        <th>Condition</th>
-      </tr>
-    </thead>
-    <tbody>
-      <tr>
-        <td><a class="xref" href="DotNext.Reflection.MissingMethodException.html">MissingMethodException</a></td>
+</td>
+      </tr>
+    </tbody>
+  </table>
+  <h5 class="exceptions">Exceptions</h5>
+  <table class="table table-bordered table-striped table-condensed">
+    <thead>
+      <tr>
+        <th>Type</th>
+        <th>Condition</th>
+      </tr>
+    </thead>
+    <tbody>
+      <tr>
+        <td><a class="xref" href="DotNext.Reflection.MissingMethodException.html">MissingMethodException</a></td>
         <td><p>The requested method doesn't exist.</p>
-</td>
-      </tr>
-    </tbody>
-  </table>
-  <span class="small pull-right mobile-hide">
-    <span class="divider">|</span>
-    <a href="https://github.com/sakno/dotNext/new/gh-pages/apiSpec/new?filename=DotNext_Reflection_Type_1_Method_Require__1_System_String_DotNext_Reflection_MethodLookup_System_Boolean_.md&amp;value=---%0Auid%3A%20DotNext.Reflection.Type%601.Method.Require%60%601(System.String%2CDotNext.Reflection.MethodLookup%2CSystem.Boolean)%0Asummary%3A%20'*You%20can%20override%20summary%20for%20the%20API%20here%20using%20*MARKDOWN*%20syntax'%0A---%0A%0A*Please%20type%20below%20more%20information%20about%20this%20API%3A*%0A%0A">Improve this Doc</a>
-  </span>
-  <span class="small pull-right mobile-hide">
-    <a href="https://github.com/sakno/dotNext/blob/gh-pages/src/DotNext.Reflection/Reflection/Type.Methods.cs/#L194">View Source</a>
-  </span>
-  <a id="DotNext_Reflection_Type_1_Method_Require_" data-uid="DotNext.Reflection.Type`1.Method.Require*"></a>
-  <h4 id="DotNext_Reflection_Type_1_Method_Require__1_System_String_DotNext_Reflection_MethodLookup_System_Boolean_" data-uid="DotNext.Reflection.Type`1.Method.Require``1(System.String,DotNext.Reflection.MethodLookup,System.Boolean)">Require&lt;D&gt;(String, MethodLookup, Boolean)</h4>
+</td>
+      </tr>
+    </tbody>
+  </table>
+  <span class="small pull-right mobile-hide">
+    <span class="divider">|</span>
+    <a href="https://github.com/sakno/DotNext/new/gh-pages/apiSpec/new?filename=DotNext_Reflection_Type_1_Method_Require__1_System_String_DotNext_Reflection_MethodLookup_System_Boolean_.md&amp;value=---%0Auid%3A%20DotNext.Reflection.Type%601.Method.Require%60%601(System.String%2CDotNext.Reflection.MethodLookup%2CSystem.Boolean)%0Asummary%3A%20'*You%20can%20override%20summary%20for%20the%20API%20here%20using%20*MARKDOWN*%20syntax'%0A---%0A%0A*Please%20type%20below%20more%20information%20about%20this%20API%3A*%0A%0A">Improve this Doc</a>
+  </span>
+  <span class="small pull-right mobile-hide">
+    <a href="https://github.com/sakno/DotNext/blob/gh-pages/src/DotNext.Reflection/Reflection/Type.Methods.cs/#L194">View Source</a>
+  </span>
+  <a id="DotNext_Reflection_Type_1_Method_Require_" data-uid="DotNext.Reflection.Type`1.Method.Require*"></a>
+  <h4 id="DotNext_Reflection_Type_1_Method_Require__1_System_String_DotNext_Reflection_MethodLookup_System_Boolean_" data-uid="DotNext.Reflection.Type`1.Method.Require``1(System.String,DotNext.Reflection.MethodLookup,System.Boolean)">Require&lt;D&gt;(String, MethodLookup, Boolean)</h4>
   <div class="markdown level1 summary"><p>Reflects class method.</p>
-</div>
-  <div class="markdown level1 conceptual"></div>
-  <h5 class="decalaration">Declaration</h5>
-  <div class="codewrapper">
+</div>
+  <div class="markdown level1 conceptual"></div>
+  <h5 class="decalaration">Declaration</h5>
+  <div class="codewrapper">
     <pre><code class="lang-csharp hljs">public static Method&lt;D&gt; Require&lt;D&gt;(string methodName, MethodLookup methodType, bool nonPublic = false)
-    where D : MulticastDelegate</code></pre>
-  </div>
-  <h5 class="parameters">Parameters</h5>
-  <table class="table table-bordered table-striped table-condensed">
-    <thead>
-      <tr>
-        <th>Type</th>
-        <th>Name</th>
-        <th>Description</th>
-      </tr>
-    </thead>
-    <tbody>
-      <tr>
-        <td><a class="xref" href="https://docs.microsoft.com/dotnet/api/system.string">String</a></td>
-        <td><span class="parametername">methodName</span></td>
+
+    where D : MulticastDelegate</code></pre>
+  </div>
+  <h5 class="parameters">Parameters</h5>
+  <table class="table table-bordered table-striped table-condensed">
+    <thead>
+      <tr>
+        <th>Type</th>
+        <th>Name</th>
+        <th>Description</th>
+      </tr>
+    </thead>
+    <tbody>
+      <tr>
+        <td><a class="xref" href="https://docs.microsoft.com/dotnet/api/system.string">String</a></td>
+        <td><span class="parametername">methodName</span></td>
         <td><p>The name of the method.</p>
-</td>
-      </tr>
-      <tr>
-        <td><a class="xref" href="DotNext.Reflection.MethodLookup.html">MethodLookup</a></td>
-        <td><span class="parametername">methodType</span></td>
+</td>
+      </tr>
+      <tr>
+        <td><a class="xref" href="DotNext.Reflection.MethodLookup.html">MethodLookup</a></td>
+        <td><span class="parametername">methodType</span></td>
         <td><p>The type of the method to be resolved.</p>
-</td>
-      </tr>
-      <tr>
-        <td><a class="xref" href="https://docs.microsoft.com/dotnet/api/system.boolean">Boolean</a></td>
-        <td><span class="parametername">nonPublic</span></td>
+</td>
+      </tr>
+      <tr>
+        <td><a class="xref" href="https://docs.microsoft.com/dotnet/api/system.boolean">Boolean</a></td>
+        <td><span class="parametername">nonPublic</span></td>
         <td><p><span class="xref">true</span> to reflect non-public method.</p>
-</td>
-      </tr>
-    </tbody>
-  </table>
-  <h5 class="returns">Returns</h5>
-  <table class="table table-bordered table-striped table-condensed">
-    <thead>
-      <tr>
-        <th>Type</th>
-        <th>Description</th>
-      </tr>
-    </thead>
-    <tbody>
-      <tr>
-        <td><a class="xref" href="DotNext.Reflection.Method-1.html">Method</a>&lt;D&gt;</td>
+</td>
+      </tr>
+    </tbody>
+  </table>
+  <h5 class="returns">Returns</h5>
+  <table class="table table-bordered table-striped table-condensed">
+    <thead>
+      <tr>
+        <th>Type</th>
+        <th>Description</th>
+      </tr>
+    </thead>
+    <tbody>
+      <tr>
+        <td><a class="xref" href="DotNext.Reflection.Method-1.html">Method</a>&lt;D&gt;</td>
         <td><p>The reflected method.</p>
-</td>
-      </tr>
-    </tbody>
-  </table>
-  <h5 class="typeParameters">Type Parameters</h5>
-  <table class="table table-bordered table-striped table-condensed">
-    <thead>
-      <tr>
-        <th>Name</th>
-        <th>Description</th>
-      </tr>
-    </thead>
-    <tbody>
-      <tr>
-        <td><span class="parametername">D</span></td>
+</td>
+      </tr>
+    </tbody>
+  </table>
+  <h5 class="typeParameters">Type Parameters</h5>
+  <table class="table table-bordered table-striped table-condensed">
+    <thead>
+      <tr>
+        <th>Name</th>
+        <th>Description</th>
+      </tr>
+    </thead>
+    <tbody>
+      <tr>
+        <td><span class="parametername">D</span></td>
         <td><p>The delegate describing signature of the requested method.</p>
-</td>
-      </tr>
-    </tbody>
-  </table>
-  <h5 id="DotNext_Reflection_Type_1_Method_Require__1_System_String_DotNext_Reflection_MethodLookup_System_Boolean__remarks">Remarks</h5>
+</td>
+      </tr>
+    </tbody>
+  </table>
+  <h5 id="DotNext_Reflection_Type_1_Method_Require__1_System_String_DotNext_Reflection_MethodLookup_System_Boolean__remarks">Remarks</h5>
   <div class="markdown level1 remarks"><p>This method supports special types of delegates: <a class="xref" href="DotNext.Function-3.html">Function&lt;T, A, R&gt;</a> or <a class="xref" href="DotNext.Procedure-2.html">Procedure&lt;T, A&gt;</a> for instance methods,
 <a class="xref" href="DotNext.Function-2.html">Function&lt;A, R&gt;</a> or <a class="xref" href="DotNext.Procedure-1.html">Procedure&lt;A&gt;</a> for static methods.
 The value returned by this method is cached by the given delegate type and method name.
 Two calls of this method with the same arguments will return the same object.</p>
-</div>
-  <h5 class="exceptions">Exceptions</h5>
-  <table class="table table-bordered table-striped table-condensed">
-    <thead>
-      <tr>
-        <th>Type</th>
-        <th>Condition</th>
-      </tr>
-    </thead>
-    <tbody>
-      <tr>
-        <td><a class="xref" href="DotNext.Reflection.MissingMethodException.html">MissingMethodException</a></td>
+</div>
+  <h5 class="exceptions">Exceptions</h5>
+  <table class="table table-bordered table-striped table-condensed">
+    <thead>
+      <tr>
+        <th>Type</th>
+        <th>Condition</th>
+      </tr>
+    </thead>
+    <tbody>
+      <tr>
+        <td><a class="xref" href="DotNext.Reflection.MissingMethodException.html">MissingMethodException</a></td>
         <td><p>The requested method doesn't exist.</p>
-</td>
-      </tr>
-    </tbody>
-  </table>
-  <span class="small pull-right mobile-hide">
-    <span class="divider">|</span>
-    <a href="https://github.com/sakno/dotNext/new/gh-pages/apiSpec/new?filename=DotNext_Reflection_Type_1_Method_Require__1_System_String_System_Boolean_.md&amp;value=---%0Auid%3A%20DotNext.Reflection.Type%601.Method.Require%60%601(System.String%2CSystem.Boolean)%0Asummary%3A%20'*You%20can%20override%20summary%20for%20the%20API%20here%20using%20*MARKDOWN*%20syntax'%0A---%0A%0A*Please%20type%20below%20more%20information%20about%20this%20API%3A*%0A%0A">Improve this Doc</a>
-  </span>
-  <span class="small pull-right mobile-hide">
-    <a href="https://github.com/sakno/dotNext/blob/gh-pages/src/DotNext.Reflection/Reflection/Type.Methods.cs/#L254">View Source</a>
-  </span>
-  <a id="DotNext_Reflection_Type_1_Method_Require_" data-uid="DotNext.Reflection.Type`1.Method.Require*"></a>
-  <h4 id="DotNext_Reflection_Type_1_Method_Require__1_System_String_System_Boolean_" data-uid="DotNext.Reflection.Type`1.Method.Require``1(System.String,System.Boolean)">Require&lt;R&gt;(String, Boolean)</h4>
+</td>
+      </tr>
+    </tbody>
+  </table>
+  <span class="small pull-right mobile-hide">
+    <span class="divider">|</span>
+    <a href="https://github.com/sakno/DotNext/new/gh-pages/apiSpec/new?filename=DotNext_Reflection_Type_1_Method_Require__1_System_String_System_Boolean_.md&amp;value=---%0Auid%3A%20DotNext.Reflection.Type%601.Method.Require%60%601(System.String%2CSystem.Boolean)%0Asummary%3A%20'*You%20can%20override%20summary%20for%20the%20API%20here%20using%20*MARKDOWN*%20syntax'%0A---%0A%0A*Please%20type%20below%20more%20information%20about%20this%20API%3A*%0A%0A">Improve this Doc</a>
+  </span>
+  <span class="small pull-right mobile-hide">
+    <a href="https://github.com/sakno/DotNext/blob/gh-pages/src/DotNext.Reflection/Reflection/Type.Methods.cs/#L254">View Source</a>
+  </span>
+  <a id="DotNext_Reflection_Type_1_Method_Require_" data-uid="DotNext.Reflection.Type`1.Method.Require*"></a>
+  <h4 id="DotNext_Reflection_Type_1_Method_Require__1_System_String_System_Boolean_" data-uid="DotNext.Reflection.Type`1.Method.Require``1(System.String,System.Boolean)">Require&lt;R&gt;(String, Boolean)</h4>
   <div class="markdown level1 summary"><p>Reflects instance parameterless method which as delegate type <a class="xref" href="https://docs.microsoft.com/dotnet/api/system.func-2">Func&lt;T,TResult&gt;</a>.</p>
-</div>
-  <div class="markdown level1 conceptual"></div>
-  <h5 class="decalaration">Declaration</h5>
-  <div class="codewrapper">
-    <pre><code class="lang-csharp hljs">public static Method&lt;Func&lt;T, R&gt;&gt; Require&lt;R&gt;(string methodName, bool nonPublic = false)</code></pre>
-  </div>
-  <h5 class="parameters">Parameters</h5>
-  <table class="table table-bordered table-striped table-condensed">
-    <thead>
-      <tr>
-        <th>Type</th>
-        <th>Name</th>
-        <th>Description</th>
-      </tr>
-    </thead>
-    <tbody>
-      <tr>
-        <td><a class="xref" href="https://docs.microsoft.com/dotnet/api/system.string">String</a></td>
-        <td><span class="parametername">methodName</span></td>
+</div>
+  <div class="markdown level1 conceptual"></div>
+  <h5 class="decalaration">Declaration</h5>
+  <div class="codewrapper">
+    <pre><code class="lang-csharp hljs">public static Method&lt;Func&lt;T, R&gt;&gt; Require&lt;R&gt;(string methodName, bool nonPublic = false)</code></pre>
+  </div>
+  <h5 class="parameters">Parameters</h5>
+  <table class="table table-bordered table-striped table-condensed">
+    <thead>
+      <tr>
+        <th>Type</th>
+        <th>Name</th>
+        <th>Description</th>
+      </tr>
+    </thead>
+    <tbody>
+      <tr>
+        <td><a class="xref" href="https://docs.microsoft.com/dotnet/api/system.string">String</a></td>
+        <td><span class="parametername">methodName</span></td>
         <td><p>The name of the method.</p>
-</td>
-      </tr>
-      <tr>
-        <td><a class="xref" href="https://docs.microsoft.com/dotnet/api/system.boolean">Boolean</a></td>
-        <td><span class="parametername">nonPublic</span></td>
+</td>
+      </tr>
+      <tr>
+        <td><a class="xref" href="https://docs.microsoft.com/dotnet/api/system.boolean">Boolean</a></td>
+        <td><span class="parametername">nonPublic</span></td>
         <td><p><span class="xref">true</span> to reflect non-public method.</p>
-</td>
-      </tr>
-    </tbody>
-  </table>
-  <h5 class="returns">Returns</h5>
-  <table class="table table-bordered table-striped table-condensed">
-    <thead>
-      <tr>
-        <th>Type</th>
-        <th>Description</th>
-      </tr>
-    </thead>
-    <tbody>
-      <tr>
-        <td><a class="xref" href="DotNext.Reflection.Method-1.html">Method</a>&lt;<a class="xref" href="https://docs.microsoft.com/dotnet/api/system.func-2">Func</a>&lt;T, R&gt;&gt;</td>
+</td>
+      </tr>
+    </tbody>
+  </table>
+  <h5 class="returns">Returns</h5>
+  <table class="table table-bordered table-striped table-condensed">
+    <thead>
+      <tr>
+        <th>Type</th>
+        <th>Description</th>
+      </tr>
+    </thead>
+    <tbody>
+      <tr>
+        <td><a class="xref" href="DotNext.Reflection.Method-1.html">Method</a>&lt;<a class="xref" href="https://docs.microsoft.com/dotnet/api/system.func-2">Func</a>&lt;T, R&gt;&gt;</td>
         <td><p>The reflected method.</p>
-</td>
-      </tr>
-    </tbody>
-  </table>
-  <h5 class="typeParameters">Type Parameters</h5>
-  <table class="table table-bordered table-striped table-condensed">
-    <thead>
-      <tr>
-        <th>Name</th>
-        <th>Description</th>
-      </tr>
-    </thead>
-    <tbody>
-      <tr>
-        <td><span class="parametername">R</span></td>
+</td>
+      </tr>
+    </tbody>
+  </table>
+  <h5 class="typeParameters">Type Parameters</h5>
+  <table class="table table-bordered table-striped table-condensed">
+    <thead>
+      <tr>
+        <th>Name</th>
+        <th>Description</th>
+      </tr>
+    </thead>
+    <tbody>
+      <tr>
+        <td><span class="parametername">R</span></td>
         <td><p>The method return type.</p>
-</td>
-      </tr>
-    </tbody>
-  </table>
-  <h5 class="exceptions">Exceptions</h5>
-  <table class="table table-bordered table-striped table-condensed">
-    <thead>
-      <tr>
-        <th>Type</th>
-        <th>Condition</th>
-      </tr>
-    </thead>
-    <tbody>
-      <tr>
-        <td><a class="xref" href="DotNext.Reflection.MissingMethodException.html">MissingMethodException</a></td>
+</td>
+      </tr>
+    </tbody>
+  </table>
+  <h5 class="exceptions">Exceptions</h5>
+  <table class="table table-bordered table-striped table-condensed">
+    <thead>
+      <tr>
+        <th>Type</th>
+        <th>Condition</th>
+      </tr>
+    </thead>
+    <tbody>
+      <tr>
+        <td><a class="xref" href="DotNext.Reflection.MissingMethodException.html">MissingMethodException</a></td>
         <td><p>The requested method doesn't exist.</p>
-</td>
-      </tr>
-    </tbody>
-  </table>
-  <span class="small pull-right mobile-hide">
-    <span class="divider">|</span>
-    <a href="https://github.com/sakno/dotNext/new/gh-pages/apiSpec/new?filename=DotNext_Reflection_Type_1_Method_RequireStatic_System_String_System_Boolean_.md&amp;value=---%0Auid%3A%20DotNext.Reflection.Type%601.Method.RequireStatic(System.String%2CSystem.Boolean)%0Asummary%3A%20'*You%20can%20override%20summary%20for%20the%20API%20here%20using%20*MARKDOWN*%20syntax'%0A---%0A%0A*Please%20type%20below%20more%20information%20about%20this%20API%3A*%0A%0A">Improve this Doc</a>
-  </span>
-  <span class="small pull-right mobile-hide">
-    <a href="https://github.com/sakno/dotNext/blob/gh-pages/src/DotNext.Reflection/Reflection/Type.Methods.cs/#L233">View Source</a>
-  </span>
-  <a id="DotNext_Reflection_Type_1_Method_RequireStatic_" data-uid="DotNext.Reflection.Type`1.Method.RequireStatic*"></a>
-  <h4 id="DotNext_Reflection_Type_1_Method_RequireStatic_System_String_System_Boolean_" data-uid="DotNext.Reflection.Type`1.Method.RequireStatic(System.String,System.Boolean)">RequireStatic(String, Boolean)</h4>
+</td>
+      </tr>
+    </tbody>
+  </table>
+  <span class="small pull-right mobile-hide">
+    <span class="divider">|</span>
+    <a href="https://github.com/sakno/DotNext/new/gh-pages/apiSpec/new?filename=DotNext_Reflection_Type_1_Method_RequireStatic_System_String_System_Boolean_.md&amp;value=---%0Auid%3A%20DotNext.Reflection.Type%601.Method.RequireStatic(System.String%2CSystem.Boolean)%0Asummary%3A%20'*You%20can%20override%20summary%20for%20the%20API%20here%20using%20*MARKDOWN*%20syntax'%0A---%0A%0A*Please%20type%20below%20more%20information%20about%20this%20API%3A*%0A%0A">Improve this Doc</a>
+  </span>
+  <span class="small pull-right mobile-hide">
+    <a href="https://github.com/sakno/DotNext/blob/gh-pages/src/DotNext.Reflection/Reflection/Type.Methods.cs/#L233">View Source</a>
+  </span>
+  <a id="DotNext_Reflection_Type_1_Method_RequireStatic_" data-uid="DotNext.Reflection.Type`1.Method.RequireStatic*"></a>
+  <h4 id="DotNext_Reflection_Type_1_Method_RequireStatic_System_String_System_Boolean_" data-uid="DotNext.Reflection.Type`1.Method.RequireStatic(System.String,System.Boolean)">RequireStatic(String, Boolean)</h4>
   <div class="markdown level1 summary"><p>Reflects static parameterless method without return type as delegate type <a class="xref" href="https://docs.microsoft.com/dotnet/api/system.action">Action</a>.</p>
-</div>
-  <div class="markdown level1 conceptual"></div>
-  <h5 class="decalaration">Declaration</h5>
-  <div class="codewrapper">
-    <pre><code class="lang-csharp hljs">public static Method&lt;Action&gt; RequireStatic(string methodName, bool nonPublic = false)</code></pre>
-  </div>
-  <h5 class="parameters">Parameters</h5>
-  <table class="table table-bordered table-striped table-condensed">
-    <thead>
-      <tr>
-        <th>Type</th>
-        <th>Name</th>
-        <th>Description</th>
-      </tr>
-    </thead>
-    <tbody>
-      <tr>
-        <td><a class="xref" href="https://docs.microsoft.com/dotnet/api/system.string">String</a></td>
-        <td><span class="parametername">methodName</span></td>
+</div>
+  <div class="markdown level1 conceptual"></div>
+  <h5 class="decalaration">Declaration</h5>
+  <div class="codewrapper">
+    <pre><code class="lang-csharp hljs">public static Method&lt;Action&gt; RequireStatic(string methodName, bool nonPublic = false)</code></pre>
+  </div>
+  <h5 class="parameters">Parameters</h5>
+  <table class="table table-bordered table-striped table-condensed">
+    <thead>
+      <tr>
+        <th>Type</th>
+        <th>Name</th>
+        <th>Description</th>
+      </tr>
+    </thead>
+    <tbody>
+      <tr>
+        <td><a class="xref" href="https://docs.microsoft.com/dotnet/api/system.string">String</a></td>
+        <td><span class="parametername">methodName</span></td>
         <td><p>The name of the method.</p>
-</td>
-      </tr>
-      <tr>
-        <td><a class="xref" href="https://docs.microsoft.com/dotnet/api/system.boolean">Boolean</a></td>
-        <td><span class="parametername">nonPublic</span></td>
+</td>
+      </tr>
+      <tr>
+        <td><a class="xref" href="https://docs.microsoft.com/dotnet/api/system.boolean">Boolean</a></td>
+        <td><span class="parametername">nonPublic</span></td>
         <td><p><span class="xref">true</span> to reflect non-public method.</p>
-</td>
-      </tr>
-    </tbody>
-  </table>
-  <h5 class="returns">Returns</h5>
-  <table class="table table-bordered table-striped table-condensed">
-    <thead>
-      <tr>
-        <th>Type</th>
-        <th>Description</th>
-      </tr>
-    </thead>
-    <tbody>
-      <tr>
-        <td><a class="xref" href="DotNext.Reflection.Method-1.html">Method</a>&lt;<a class="xref" href="https://docs.microsoft.com/dotnet/api/system.action">Action</a>&gt;</td>
+</td>
+      </tr>
+    </tbody>
+  </table>
+  <h5 class="returns">Returns</h5>
+  <table class="table table-bordered table-striped table-condensed">
+    <thead>
+      <tr>
+        <th>Type</th>
+        <th>Description</th>
+      </tr>
+    </thead>
+    <tbody>
+      <tr>
+        <td><a class="xref" href="DotNext.Reflection.Method-1.html">Method</a>&lt;<a class="xref" href="https://docs.microsoft.com/dotnet/api/system.action">Action</a>&gt;</td>
         <td><p>The reflected method.</p>
-</td>
-      </tr>
-    </tbody>
-  </table>
-  <h5 class="exceptions">Exceptions</h5>
-  <table class="table table-bordered table-striped table-condensed">
-    <thead>
-      <tr>
-        <th>Type</th>
-        <th>Condition</th>
-      </tr>
-    </thead>
-    <tbody>
-      <tr>
-        <td><a class="xref" href="DotNext.Reflection.MissingMethodException.html">MissingMethodException</a></td>
+</td>
+      </tr>
+    </tbody>
+  </table>
+  <h5 class="exceptions">Exceptions</h5>
+  <table class="table table-bordered table-striped table-condensed">
+    <thead>
+      <tr>
+        <th>Type</th>
+        <th>Condition</th>
+      </tr>
+    </thead>
+    <tbody>
+      <tr>
+        <td><a class="xref" href="DotNext.Reflection.MissingMethodException.html">MissingMethodException</a></td>
         <td><p>The requested method doesn't exist.</p>
-</td>
-      </tr>
-    </tbody>
-  </table>
-  <span class="small pull-right mobile-hide">
-    <span class="divider">|</span>
-    <a href="https://github.com/sakno/dotNext/new/gh-pages/apiSpec/new?filename=DotNext_Reflection_Type_1_Method_RequireStatic__1_System_String_System_Boolean_.md&amp;value=---%0Auid%3A%20DotNext.Reflection.Type%601.Method.RequireStatic%60%601(System.String%2CSystem.Boolean)%0Asummary%3A%20'*You%20can%20override%20summary%20for%20the%20API%20here%20using%20*MARKDOWN*%20syntax'%0A---%0A%0A*Please%20type%20below%20more%20information%20about%20this%20API%3A*%0A%0A">Improve this Doc</a>
-  </span>
-  <span class="small pull-right mobile-hide">
-    <a href="https://github.com/sakno/dotNext/blob/gh-pages/src/DotNext.Reflection/Reflection/Type.Methods.cs/#L275">View Source</a>
-  </span>
-  <a id="DotNext_Reflection_Type_1_Method_RequireStatic_" data-uid="DotNext.Reflection.Type`1.Method.RequireStatic*"></a>
-  <h4 id="DotNext_Reflection_Type_1_Method_RequireStatic__1_System_String_System_Boolean_" data-uid="DotNext.Reflection.Type`1.Method.RequireStatic``1(System.String,System.Boolean)">RequireStatic&lt;R&gt;(String, Boolean)</h4>
+</td>
+      </tr>
+    </tbody>
+  </table>
+  <span class="small pull-right mobile-hide">
+    <span class="divider">|</span>
+    <a href="https://github.com/sakno/DotNext/new/gh-pages/apiSpec/new?filename=DotNext_Reflection_Type_1_Method_RequireStatic__1_System_String_System_Boolean_.md&amp;value=---%0Auid%3A%20DotNext.Reflection.Type%601.Method.RequireStatic%60%601(System.String%2CSystem.Boolean)%0Asummary%3A%20'*You%20can%20override%20summary%20for%20the%20API%20here%20using%20*MARKDOWN*%20syntax'%0A---%0A%0A*Please%20type%20below%20more%20information%20about%20this%20API%3A*%0A%0A">Improve this Doc</a>
+  </span>
+  <span class="small pull-right mobile-hide">
+    <a href="https://github.com/sakno/DotNext/blob/gh-pages/src/DotNext.Reflection/Reflection/Type.Methods.cs/#L275">View Source</a>
+  </span>
+  <a id="DotNext_Reflection_Type_1_Method_RequireStatic_" data-uid="DotNext.Reflection.Type`1.Method.RequireStatic*"></a>
+  <h4 id="DotNext_Reflection_Type_1_Method_RequireStatic__1_System_String_System_Boolean_" data-uid="DotNext.Reflection.Type`1.Method.RequireStatic``1(System.String,System.Boolean)">RequireStatic&lt;R&gt;(String, Boolean)</h4>
   <div class="markdown level1 summary"><p>Reflects static parameterless method which as delegate type <a class="xref" href="https://docs.microsoft.com/dotnet/api/system.func-1">Func&lt;TResult&gt;</a>.</p>
-</div>
-  <div class="markdown level1 conceptual"></div>
-  <h5 class="decalaration">Declaration</h5>
-  <div class="codewrapper">
-    <pre><code class="lang-csharp hljs">public static Method&lt;Func&lt;R&gt;&gt; RequireStatic&lt;R&gt;(string methodName, bool nonPublic = false)</code></pre>
-  </div>
-  <h5 class="parameters">Parameters</h5>
-  <table class="table table-bordered table-striped table-condensed">
-    <thead>
-      <tr>
-        <th>Type</th>
-        <th>Name</th>
-        <th>Description</th>
-      </tr>
-    </thead>
-    <tbody>
-      <tr>
-        <td><a class="xref" href="https://docs.microsoft.com/dotnet/api/system.string">String</a></td>
-        <td><span class="parametername">methodName</span></td>
+</div>
+  <div class="markdown level1 conceptual"></div>
+  <h5 class="decalaration">Declaration</h5>
+  <div class="codewrapper">
+    <pre><code class="lang-csharp hljs">public static Method&lt;Func&lt;R&gt;&gt; RequireStatic&lt;R&gt;(string methodName, bool nonPublic = false)</code></pre>
+  </div>
+  <h5 class="parameters">Parameters</h5>
+  <table class="table table-bordered table-striped table-condensed">
+    <thead>
+      <tr>
+        <th>Type</th>
+        <th>Name</th>
+        <th>Description</th>
+      </tr>
+    </thead>
+    <tbody>
+      <tr>
+        <td><a class="xref" href="https://docs.microsoft.com/dotnet/api/system.string">String</a></td>
+        <td><span class="parametername">methodName</span></td>
         <td><p>The name of the method.</p>
-</td>
-      </tr>
-      <tr>
-        <td><a class="xref" href="https://docs.microsoft.com/dotnet/api/system.boolean">Boolean</a></td>
-        <td><span class="parametername">nonPublic</span></td>
+</td>
+      </tr>
+      <tr>
+        <td><a class="xref" href="https://docs.microsoft.com/dotnet/api/system.boolean">Boolean</a></td>
+        <td><span class="parametername">nonPublic</span></td>
         <td><p><span class="xref">true</span> to reflect non-public method.</p>
-</td>
-      </tr>
-    </tbody>
-  </table>
-  <h5 class="returns">Returns</h5>
-  <table class="table table-bordered table-striped table-condensed">
-    <thead>
-      <tr>
-        <th>Type</th>
-        <th>Description</th>
-      </tr>
-    </thead>
-    <tbody>
-      <tr>
-        <td><a class="xref" href="DotNext.Reflection.Method-1.html">Method</a>&lt;<a class="xref" href="https://docs.microsoft.com/dotnet/api/system.func-1">Func</a>&lt;R&gt;&gt;</td>
+</td>
+      </tr>
+    </tbody>
+  </table>
+  <h5 class="returns">Returns</h5>
+  <table class="table table-bordered table-striped table-condensed">
+    <thead>
+      <tr>
+        <th>Type</th>
+        <th>Description</th>
+      </tr>
+    </thead>
+    <tbody>
+      <tr>
+        <td><a class="xref" href="DotNext.Reflection.Method-1.html">Method</a>&lt;<a class="xref" href="https://docs.microsoft.com/dotnet/api/system.func-1">Func</a>&lt;R&gt;&gt;</td>
         <td><p>The reflected method.</p>
-</td>
-      </tr>
-    </tbody>
-  </table>
-  <h5 class="typeParameters">Type Parameters</h5>
-  <table class="table table-bordered table-striped table-condensed">
-    <thead>
-      <tr>
-        <th>Name</th>
-        <th>Description</th>
-      </tr>
-    </thead>
-    <tbody>
-      <tr>
-        <td><span class="parametername">R</span></td>
+</td>
+      </tr>
+    </tbody>
+  </table>
+  <h5 class="typeParameters">Type Parameters</h5>
+  <table class="table table-bordered table-striped table-condensed">
+    <thead>
+      <tr>
+        <th>Name</th>
+        <th>Description</th>
+      </tr>
+    </thead>
+    <tbody>
+      <tr>
+        <td><span class="parametername">R</span></td>
         <td><p>The method return type.</p>
-</td>
-      </tr>
-    </tbody>
-  </table>
-  <h5 class="exceptions">Exceptions</h5>
-  <table class="table table-bordered table-striped table-condensed">
-    <thead>
-      <tr>
-        <th>Type</th>
-        <th>Condition</th>
-      </tr>
-    </thead>
-    <tbody>
-      <tr>
-        <td><a class="xref" href="DotNext.Reflection.MissingMethodException.html">MissingMethodException</a></td>
+</td>
+      </tr>
+    </tbody>
+  </table>
+  <h5 class="exceptions">Exceptions</h5>
+  <table class="table table-bordered table-striped table-condensed">
+    <thead>
+      <tr>
+        <th>Type</th>
+        <th>Condition</th>
+      </tr>
+    </thead>
+    <tbody>
+      <tr>
+        <td><a class="xref" href="DotNext.Reflection.MissingMethodException.html">MissingMethodException</a></td>
         <td><p>The requested method doesn't exist.</p>
-</td>
-      </tr>
-    </tbody>
-  </table>
-</article>
-          </div>
-          
-          <div class="hidden-sm col-md-2" role="complementary">
-            <div class="sideaffix">
-              <div class="contribution">
-                <ul class="nav">
-                  <li>
-                    <a href="https://github.com/sakno/dotNext/new/gh-pages/apiSpec/new?filename=DotNext_Reflection_Type_1_Method.md&amp;value=---%0Auid%3A%20DotNext.Reflection.Type%601.Method%0Asummary%3A%20'*You%20can%20override%20summary%20for%20the%20API%20here%20using%20*MARKDOWN*%20syntax'%0A---%0A%0A*Please%20type%20below%20more%20information%20about%20this%20API%3A*%0A%0A" class="contribution-link">Improve this Doc</a>
-                  </li>
-                  <li>
-                    <a href="https://github.com/sakno/dotNext/blob/gh-pages/src/DotNext.Reflection/Reflection/Type.Methods.cs/#L159" class="contribution-link">View Source</a>
-                  </li>
-                </ul>
-              </div>
-              <nav class="bs-docs-sidebar hidden-print hidden-xs hidden-sm affix" id="affix">
-              <!-- <p><a class="back-to-top" href="#top">Back to top</a><p> -->
-              </nav>
-            </div>
-          </div>
-        </div>
-      </div>
-      
-      <footer>
-        <div class="grad-bottom"></div>
-        <div class="footer">
-          <div class="container">
-            <span class="pull-right">
-              <a href="#top">Back to top</a>
-            </span>
-            
-            <span>Generated by <strong>DocFX</strong></span>
-          </div>
-        </div>
-      </footer>
-    </div>
-    
-    <script type="text/javascript" src="../styles/docfx.vendor.js"></script>
-    <script type="text/javascript" src="../styles/docfx.js"></script>
-    <script type="text/javascript" src="../styles/main.js"></script>
-  </body>
-</html>
+</td>
+      </tr>
+    </tbody>
+  </table>
+</article>
+          </div>
+          
+          <div class="hidden-sm col-md-2" role="complementary">
+            <div class="sideaffix">
+              <div class="contribution">
+                <ul class="nav">
+                  <li>
+                    <a href="https://github.com/sakno/DotNext/new/gh-pages/apiSpec/new?filename=DotNext_Reflection_Type_1_Method.md&amp;value=---%0Auid%3A%20DotNext.Reflection.Type%601.Method%0Asummary%3A%20'*You%20can%20override%20summary%20for%20the%20API%20here%20using%20*MARKDOWN*%20syntax'%0A---%0A%0A*Please%20type%20below%20more%20information%20about%20this%20API%3A*%0A%0A" class="contribution-link">Improve this Doc</a>
+                  </li>
+                  <li>
+                    <a href="https://github.com/sakno/DotNext/blob/gh-pages/src/DotNext.Reflection/Reflection/Type.Methods.cs/#L159" class="contribution-link">View Source</a>
+                  </li>
+                </ul>
+              </div>
+              <nav class="bs-docs-sidebar hidden-print hidden-xs hidden-sm affix" id="affix">
+              <!-- <p><a class="back-to-top" href="#top">Back to top</a><p> -->
+              </nav>
+            </div>
+          </div>
+        </div>
+      </div>
+      
+      <footer>
+        <div class="grad-bottom"></div>
+        <div class="footer">
+          <div class="container">
+            <span class="pull-right">
+              <a href="#top">Back to top</a>
+            </span>
+            
+            <span>Generated by <strong>DocFX</strong></span>
+          </div>
+        </div>
+      </footer>
+    </div>
+    
+    <script type="text/javascript" src="../styles/docfx.vendor.js"></script>
+    <script type="text/javascript" src="../styles/docfx.js"></script>
+    <script type="text/javascript" src="../styles/main.js"></script>
+  </body>
+</html>