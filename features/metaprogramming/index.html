--- conflicted
+++ resolved
@@ -1,7 +1,6 @@
-﻿<!DOCTYPE html>
-<!--[if IE]><![endif]-->
-<html>
-<<<<<<< HEAD
+﻿<!DOCTYPE html>
+<!--[if IE]><![endif]-->
+<html>
   
   <head>
     <meta charset="utf-8">
@@ -21,75 +20,54 @@
     
     
     
-=======
-  
-  <head>
-    <meta charset="utf-8">
-    <meta http-equiv="X-UA-Compatible" content="IE=edge,chrome=1">
-    <title>Metaprogramming | .NEXT </title>
-    <meta name="viewport" content="width=device-width">
-    <meta name="title" content="Metaprogramming | .NEXT ">
-    <meta name="generator" content="docfx 2.49.0.0">
-    
-    <link rel="shortcut icon" href="../../fav.ico">
-    <link rel="stylesheet" href="../../styles/docfx.vendor.css">
-    <link rel="stylesheet" href="../../styles/docfx.css">
-    <link rel="stylesheet" href="../../styles/main.css">
-    <link href="https://fonts.googleapis.com/css?family=Open+Sans" rel="stylesheet">
-    <meta property="docfx:navrel" content="../../toc.html">
-    <meta property="docfx:tocrel" content="../toc.html">
-    
-    
-    
->>>>>>> ceac8404
-  </head>  <body data-spy="scroll" data-target="#affix" data-offset="120">
-    <div id="wrapper">
-      <header>
-        
-        <nav id="autocollapse" class="navbar navbar-inverse ng-scope" role="navigation">
-          <div class="container">
-            <div class="navbar-header">
-              <button type="button" class="navbar-toggle" data-toggle="collapse" data-target="#navbar">
-                <span class="sr-only">Toggle navigation</span>
-                <span class="icon-bar"></span>
-                <span class="icon-bar"></span>
-                <span class="icon-bar"></span>
-              </button>
-              
-              <a class="navbar-brand" href="../../index.html">
-                <img id="logo" class="svg" src="../../doc_logo.png" alt="">
-              </a>
-            </div>
-            <div class="collapse navbar-collapse" id="navbar">
-              <form class="navbar-form navbar-right" role="search" id="search">
-                <div class="form-group">
-                  <input type="text" class="form-control" id="search-query" placeholder="Search" autocomplete="off">
-                </div>
-              </form>
-            </div>
-          </div>
-        </nav>
-        
-        <div class="subnav navbar navbar-default">
-          <div class="container hide-when-search" id="breadcrumb">
-            <ul class="breadcrumb">
-              <li></li>
-            </ul>
-          </div>
-        </div>
-      </header>
-      <div role="main" class="container body-content hide-when-search">
-        
-        <div class="sidenav hide-when-search">
-          <a class="btn toc-toggle collapse" data-toggle="collapse" href="#sidetoggle" aria-expanded="false" aria-controls="sidetoggle">Show / Hide Table of Contents</a>
-          <div class="sidetoggle collapse" id="sidetoggle">
-            <div id="sidetoc"></div>
-          </div>
-        </div>
-        <div class="article row grid-right">
-          <div class="col-md-10">
-            <article class="content wrap" id="_content" data-uid="">
-<h1 id="metaprogramming">Metaprogramming</h1>
+  </head>  <body data-spy="scroll" data-target="#affix" data-offset="120">
+    <div id="wrapper">
+      <header>
+        
+        <nav id="autocollapse" class="navbar navbar-inverse ng-scope" role="navigation">
+          <div class="container">
+            <div class="navbar-header">
+              <button type="button" class="navbar-toggle" data-toggle="collapse" data-target="#navbar">
+                <span class="sr-only">Toggle navigation</span>
+                <span class="icon-bar"></span>
+                <span class="icon-bar"></span>
+                <span class="icon-bar"></span>
+              </button>
+              
+              <a class="navbar-brand" href="../../index.html">
+                <img id="logo" class="svg" src="../../doc_logo.png" alt="">
+              </a>
+            </div>
+            <div class="collapse navbar-collapse" id="navbar">
+              <form class="navbar-form navbar-right" role="search" id="search">
+                <div class="form-group">
+                  <input type="text" class="form-control" id="search-query" placeholder="Search" autocomplete="off">
+                </div>
+              </form>
+            </div>
+          </div>
+        </nav>
+        
+        <div class="subnav navbar navbar-default">
+          <div class="container hide-when-search" id="breadcrumb">
+            <ul class="breadcrumb">
+              <li></li>
+            </ul>
+          </div>
+        </div>
+      </header>
+      <div role="main" class="container body-content hide-when-search">
+        
+        <div class="sidenav hide-when-search">
+          <a class="btn toc-toggle collapse" data-toggle="collapse" href="#sidetoggle" aria-expanded="false" aria-controls="sidetoggle">Show / Hide Table of Contents</a>
+          <div class="sidetoggle collapse" id="sidetoggle">
+            <div id="sidetoc"></div>
+          </div>
+        </div>
+        <div class="article row grid-right">
+          <div class="col-md-10">
+            <article class="content wrap" id="_content" data-uid="">
+<h1 id="metaprogramming">Metaprogramming</h1>
 
 <p>Metaprogramming API provided by .NEXT library allows to generate and execute code in runtime. Code generation object model is language agnostic so developer can use it from any .NET programming language. From design point of view, metaprogramming capabilities built on top of <a href="https://docs.microsoft.com/en-us/dotnet/api/system.linq.expressions">LINQ Expressions</a> without direct usage of IL generator. This increases portability of the library between different .NET implementations. All custom expressions introduced by Metaprogramming libary are reducible into predefined set of LINQ Expressions.</p>
 <div class="WARNING">
@@ -110,6 +88,8 @@
 </li>
 <li><a href="https://docs.microsoft.com/en-us/dotnet/visual-basic/language-reference/statements/with-end-with-statement">With..End statement</a></li>
 <li>Full support of custom <a href="https://docs.microsoft.com/en-us/dotnet/csharp/language-reference/keywords/async">async</a> lambda functions and <a href="https://docs.microsoft.com/en-us/dotnet/csharp/language-reference/keywords/await">await</a> expressions</li>
+<li><a href="https://docs.microsoft.com/en-us/dotnet/csharp/language-reference/proposals/csharp-8.0/ranges">Ranges and Indicies</a></li>
+<li>Pattern matching</li>
 <li>Extension methods for easy construction of compound expressions and statements</li>
 <li>Universal expression which allows to use standard operators provided by programming language</li>
 </ul>
@@ -117,7 +97,7 @@
 <p>Additionally, .NEXT Metaprogramming library replaces limit of <a href="https://docs.microsoft.com/en-us/dotnet/csharp/programming-guide/concepts/expression-trees/">C# Expression Trees</a> where only single-line lambda expression is allowed.</p>
 <div class="IMPORTANT">
 <h5>Important</h5>
-<p>In spite of rich set of Metaprogramming API, a few limits still exist. These restrictions dictated by internal design of LINQ Expression. The first, overloaded operators with <a href="https://docs.microsoft.com/en-us/dotnet/csharp/language-reference/keywords/in-parameter-modifier">in parameter modifier</a> cannot be resolved. The second, <a href="https://docs.microsoft.com/en-us/dotnet/csharp/language-reference/keywords/ref#reference-return-values">ref return</a> and <a href="https://docs.microsoft.com/en-us/dotnet/csharp/language-reference/keywords/ref#ref-locals">ref locals</a> are not supported.</p>
+<p>Despite of rich set of Metaprogramming API, a few limits still exist. These restrictions dictated by internal design of LINQ Expression. The first, overloaded operators with <a href="https://docs.microsoft.com/en-us/dotnet/csharp/language-reference/keywords/in-parameter-modifier">in parameter modifier</a> cannot be resolved. The second, <a href="https://docs.microsoft.com/en-us/dotnet/csharp/language-reference/keywords/ref#reference-return-values">ref return</a> and <a href="https://docs.microsoft.com/en-us/dotnet/csharp/language-reference/keywords/ref#ref-locals">ref locals</a> are not supported.</p>
 </div>
 <h1 id="concept">Concept</h1>
 <p>The code construction based on the following concepts:</p>
@@ -133,7 +113,9 @@
 * <a href="../../api/DotNext.Linq.Expressions.InterpolationExpression.html">String Interpolation Expression</a> represents interpolated string
 * <a href="../../api/DotNext.Linq.Expressions.ForEachExpression.html">for-in Expression</a> represents <code>foreach</code> loop from C#
 * <a href="../../api/DotNext.Linq.Expressions.WhileExpression.html">while Expression</a> represents <code>while</code> and <code>do-while</code> loops from C#
-* <a href="../../api/DotNext.Linq.Expressions.ForExpression.html">for Expression</a> represents <code>for</code> loop from C#</p>
+* <a href="../../api/DotNext.Linq.Expressions.ForExpression.html">for Expression</a> represents <code>for</code> loop from C#
+* <a href="../../api/DotNext.Linq.Expressions.CollectionAccessExpression.html">Element Access Expression</a> represents <a href="https://docs.microsoft.com/en-us/dotnet/api/system.index">index</a>-based access to individual elements of the collection or string
+* <a href="../../api/DotNext.Linq.Expressions.SliceExpression.html">Slice Expression</a> represents <a href="https://docs.microsoft.com/en-us/dotnet/api/system.range">range</a> of elements in arbitrary collection or string</p>
 <p>The lexical scope is enclosed by multi-line lambda function. The body of such function contains the code for generation of expressions and statements.</p>
 <pre><code class="lang-csharp">using DotNext.Linq.Expressions;
 using System;
@@ -167,42 +149,42 @@
 }).Compile();
 </code></pre>
 <p>Statement construction methods from <code>CodeGenerator</code> mimic syntax of C# programming language that improves maintainability of the code.</p>
-</article>
-          </div>
-          
-          <div class="hidden-sm col-md-2" role="complementary">
-            <div class="sideaffix">
-              <div class="contribution">
-                <ul class="nav">
-                  <li>
-                    <a href="https://github.com/sakno/dotNext/blob/gh-pages/docs/features/metaprogramming/index.md/#L1" class="contribution-link">Improve this Doc</a>
-                  </li>
-                </ul>
-              </div>
-              <nav class="bs-docs-sidebar hidden-print hidden-xs hidden-sm affix" id="affix">
-              <!-- <p><a class="back-to-top" href="#top">Back to top</a><p> -->
-              </nav>
-            </div>
-          </div>
-        </div>
-      </div>
-      
-      <footer>
-        <div class="grad-bottom"></div>
-        <div class="footer">
-          <div class="container">
-            <span class="pull-right">
-              <a href="#top">Back to top</a>
-            </span>
-            
-            <span>Generated by <strong>DocFX</strong></span>
-          </div>
-        </div>
-      </footer>
-    </div>
-    
-    <script type="text/javascript" src="../../styles/docfx.vendor.js"></script>
-    <script type="text/javascript" src="../../styles/docfx.js"></script>
-    <script type="text/javascript" src="../../styles/main.js"></script>
-  </body>
-</html>
+</article>
+          </div>
+          
+          <div class="hidden-sm col-md-2" role="complementary">
+            <div class="sideaffix">
+              <div class="contribution">
+                <ul class="nav">
+                  <li>
+                    <a href="https://github.com/sakno/DotNext/blob/gh-pages/docs/features/metaprogramming/index.md/#L1" class="contribution-link">Improve this Doc</a>
+                  </li>
+                </ul>
+              </div>
+              <nav class="bs-docs-sidebar hidden-print hidden-xs hidden-sm affix" id="affix">
+              <!-- <p><a class="back-to-top" href="#top">Back to top</a><p> -->
+              </nav>
+            </div>
+          </div>
+        </div>
+      </div>
+      
+      <footer>
+        <div class="grad-bottom"></div>
+        <div class="footer">
+          <div class="container">
+            <span class="pull-right">
+              <a href="#top">Back to top</a>
+            </span>
+            
+            <span>Generated by <strong>DocFX</strong></span>
+          </div>
+        </div>
+      </footer>
+    </div>
+    
+    <script type="text/javascript" src="../../styles/docfx.vendor.js"></script>
+    <script type="text/javascript" src="../../styles/docfx.js"></script>
+    <script type="text/javascript" src="../../styles/main.js"></script>
+  </body>
+</html>